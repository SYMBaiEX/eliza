{
  "name": "eliza",
  "scripts": {
    "start": "cd ./packages/the-org && bun run start",
    "start-cli": "cd ./packages/cli && bun run cli start",
    "start:debug": "cross-env NODE_NO_WARNINGS=1 LOG_LEVEL=debug elizaos start",
    "start:app": "turbo run start --filter=./packages/app",
    "dev": "turbo run dev --filter=./packages/the-org",
    "build:docs": "turbo run build --filter=@elizaos/docs",
<<<<<<< HEAD
    "build": "turbo run build --filter=!@elizaos/docs --filter=!@elizaos/client",
=======
    "build:client": "turbo run build --filter=@elizaos/client",
    "build": "turbo run build --filter=@elizaos/client && turbo run build --filter=!@elizaos/docs",
>>>>>>> dcb1cb14
    "clean": "turbo run clean --filter=./packages/* && rm -rf dist .turbo node_modules .turbo-tsconfig.json tsconfig.tsbuildinfo bun.lock*",
    "build:cli": "turbo run build --filter=@elizaos/cli --no-cache",
    "build:core": "turbo run build --filter=@elizaos/core --no-cache",
    "lint": "turbo run lint --filter=./packages/* && prettier --write . && prettier --check .",
    "pre-commit": "bun run scripts/pre-commit-lint.js",
    "release": "bun run build && bun lint && lerna publish --no-private --force-publish && bun lint",
    "release:alpha": "lerna publish prerelease --preid alpha --dist-tag alpha --no-private --force-publish --loglevel verbose",
    "release:beta": "lerna publish prerelease --preid beta --dist-tag beta --no-private --force-publish --loglevel verbose",
    "migrate": "turbo run migrate --filter=./packages/plugin-sql --force",
    "migrate:generate": "turbo run migrate:generate --filter=./packages/plugin-sql",
    "docker:build": "bash ./scripts/docker.sh build",
    "docker:run": "bash ./scripts/docker.sh run",
    "docker:bash": "bash ./scripts/docker.sh bash",
    "docker:start": "bash ./scripts/docker.sh start",
    "docker": "bun docker:build && bun docker:run && bun docker:bash",
    "test": "turbo run test --concurrency 20 --filter=!./packages/plugin-starter --filter=!./packages/project-starter --filter=!./packages/the-org --filter=!./packages/docs --filter=!@elizaos/plugin-sql",
    "test:client": "turbo run test --filter=./packages/client",
    "test:core": "turbo run test --filter=./packages/core",
    "test:app": "turbo run test --concurrency 20 --filter=./packages/app",
    "prepare": "husky"
  },
  "devDependencies": {
    "@types/bun": "latest",
    "@types/node": "^22.15.3",
    "@types/uuid": "^9.0.8",
    "@vitest/eslint-plugin": "1.0.1",
    "bun": "^1.2.13",
    "concurrently": "9.1.0",
    "cross-env": "7.0.3",
    "husky": "^9.1.7",
    "lerna": "8.1.4",
    "lint-staged": "^15.5.0",
    "sharp": "0.33.5",
    "tsup": "8.4.0",
    "turbo": "^2.4.4",
    "typedoc": "0.27.9",
    "typescript": "^5.8.2",
    "vite": "5.4.12",
    "vitest": "3.0.5"
  },
  "bun": {
    "overrides": {
      "cookie": "0.7.0",
      "bs58": "5.0.0",
      "secp256k1": "5.0.1",
      "minipass": "7.1.2",
      "form-data": "4.0.2",
      "eslint": "9.22.0",
      "react": "19.0.0",
      "react-dom": "19.0.0",
      "got": "12.6.1"
    }
  },
  "engines": {
    "node": "23.3.0"
  },
  "dependencies": {
    "@anthropic-ai/sdk": "^0.39.0",
    "@babel/generator": "^7.26.10",
    "@hapi/shot": "^6.0.1",
    "@types/hapi": "^18.0.14",
    "node-opus": "^0.3.3",
    "opusscript": "^0.1.1",
    "vittest": "^1.0.2",
    "zod": "3.24.1"
  },
  "packageManager": "bun@1.2.5",
  "workspaces": [
    "packages/*",
    "plugin-specification/*"
  ],
  "module": "index.ts",
  "type": "module",
  "resolutions": {
    "@nrwl/devkit": "19.8.13",
    "@nrwl/tao": "19.8.13",
    "zod": "3.24.1",
    "eslint": "9.22.0",
    "react": "19.0.0",
    "react-dom": "19.0.0",
    "vitest": "3.0.5",
    "@metaplex-foundation/umi": "0.9.2",
    "typedoc-plugin-markdown": "4.2.10",
    "buffer": "6.0.3",
    "@solana/spl-token": "0.4.9",
    "solana-bankrun": "0.3.1",
    "got": "12.6.1",
    "form-data": "4.0.2"
  },
  "trustedDependencies": [
    "@swc/core",
    "bigint-buffer",
    "bufferutil",
    "bun",
    "canvas",
    "esbuild",
    "husky",
    "node-llama-cpp",
    "protobufjs",
    "sharp",
    "utf-8-validate"
  ],
  "version": "0.1.0"
}<|MERGE_RESOLUTION|>--- conflicted
+++ resolved
@@ -7,12 +7,8 @@
     "start:app": "turbo run start --filter=./packages/app",
     "dev": "turbo run dev --filter=./packages/the-org",
     "build:docs": "turbo run build --filter=@elizaos/docs",
-<<<<<<< HEAD
     "build": "turbo run build --filter=!@elizaos/docs --filter=!@elizaos/client",
-=======
     "build:client": "turbo run build --filter=@elizaos/client",
-    "build": "turbo run build --filter=@elizaos/client && turbo run build --filter=!@elizaos/docs",
->>>>>>> dcb1cb14
     "clean": "turbo run clean --filter=./packages/* && rm -rf dist .turbo node_modules .turbo-tsconfig.json tsconfig.tsbuildinfo bun.lock*",
     "build:cli": "turbo run build --filter=@elizaos/cli --no-cache",
     "build:core": "turbo run build --filter=@elizaos/core --no-cache",
