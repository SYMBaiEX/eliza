import { DirectClient } from "@elizaos/client-direct";
import { ProxyAgent, setGlobalDispatcher } from "undici";
import {
    type Adapter,
    AgentRuntime,
    CacheManager,
    CacheStore,
    type Plugin,
    type Character,
    type ClientInstance,
    DbCacheAdapter,
    elizaLogger,
    FsCacheAdapter,
    type IAgentRuntime,
    type IDatabaseAdapter,
    type IDatabaseCacheAdapter,
    ModelProviderName,
    parseBooleanFromText,
    settings,
    stringToUuid,
    validateCharacterConfig,
} from "@elizaos/core";
import { defaultCharacter } from "./defaultCharacter.ts";

import { bootstrapPlugin } from "@elizaos/plugin-bootstrap";
import JSON5 from "json5";

import fs from "fs";
import net from "net";
import os from "os";
import path from "path";
import { fileURLToPath } from "url";
import yargs from "yargs";

export const wait = (minTime = 1000, maxTime = 3000) => {
    const waitTime =
        Math.floor(Math.random() * (maxTime - minTime + 1)) + minTime;
    return new Promise((resolve) => setTimeout(resolve, waitTime));
};

const logFetch = async (url: string, options: any) => {
    elizaLogger.debug(`Fetching ${url}`);
    // Disabled to avoid disclosure of sensitive information such as API keys
    // elizaLogger.debug(JSON.stringify(options, null, 2));
    return fetch(url, options);
};

export function parseArguments(): {
    character?: string;
    characters?: string;
} {
    try {
        return yargs(process.argv.slice(3))
            .option("character", {
                type: "string",
                description: "Path to the character JSON file",
            })
            .option("characters", {
                type: "string",
                description:
                    "Comma separated list of paths to character JSON files",
            })
            .parseSync();
    } catch (error) {
        console.error("Error parsing arguments:", error);
        return {};
    }
}

function tryLoadFile(filePath: string): string | null {
    try {
        return fs.readFileSync(filePath, "utf8");
    } catch (e) {
        return null;
    }
}
function mergeCharacters(base: Character, child: Character): Character {
    const mergeObjects = (baseObj: any, childObj: any) => {
        const result: any = {};
        const keys = new Set([
            ...Object.keys(baseObj || {}),
            ...Object.keys(childObj || {}),
        ]);
        keys.forEach((key) => {
            if (
                typeof baseObj[key] === "object" &&
                typeof childObj[key] === "object" &&
                !Array.isArray(baseObj[key]) &&
                !Array.isArray(childObj[key])
            ) {
                result[key] = mergeObjects(baseObj[key], childObj[key]);
            } else if (
                Array.isArray(baseObj[key]) ||
                Array.isArray(childObj[key])
            ) {
                result[key] = [
                    ...(baseObj[key] || []),
                    ...(childObj[key] || []),
                ];
            } else {
                result[key] =
                    childObj[key] !== undefined ? childObj[key] : baseObj[key];
            }
        });
        return result;
    };
    return mergeObjects(base, child);
}
/* function isAllStrings(arr: unknown[]): boolean {
    return Array.isArray(arr) && arr.every((item) => typeof item === "string");
}
export async function loadCharacterFromOnchain(): Promise<Character[]> {
    const jsonText = onchainJson;

    console.log("JSON:", jsonText);
    if (!jsonText) return [];
    const loadedCharacters = [];
    try {
        const character = JSON5.parse(jsonText);
        validateCharacterConfig(character);

        // .id isn't really valid
        const characterId = character.id || character.name;
        const characterPrefix = `CHARACTER.${characterId
            .toUpperCase()
            .replace(/ /g, "_")}.`;

        const characterSettings = Object.entries(process.env)
            .filter(([key]) => key.startsWith(characterPrefix))
            .reduce((settings, [key, value]) => {
                const settingKey = key.slice(characterPrefix.length);
                settings[settingKey] = value;
                return settings;
            }, {});

        if (Object.keys(characterSettings).length > 0) {
            character.settings = character.settings || {};
            character.settings.secrets = {
                ...characterSettings,
                ...character.settings.secrets,
            };
        }

        // Handle plugins
        if (isAllStrings(character.plugins)) {
            elizaLogger.info("Plugins are: ", character.plugins);
            const importedPlugins = await Promise.all(
                character.plugins.map(async (plugin) => {
                    const importedPlugin = await import(plugin);
                    return importedPlugin.default;
                })
            );
            character.plugins = importedPlugins;
        }

        loadedCharacters.push(character);
        elizaLogger.info(
            `Successfully loaded character from: ${process.env.IQ_WALLET_ADDRESS}`
        );
        return loadedCharacters;
    } catch (e) {
        elizaLogger.error(
            `Error parsing character from ${process.env.IQ_WALLET_ADDRESS}: ${e}`
        );
        process.exit(1);
    }
} */

async function loadCharactersFromUrl(url: string): Promise<Character[]> {
    try {
        const response = await fetch(url);
        const responseJson = await response.json();

        let characters: Character[] = [];
        if (Array.isArray(responseJson)) {
            characters = await Promise.all(
                responseJson.map((character) => jsonToCharacter(url, character))
            );
        } else {
            const character = await jsonToCharacter(url, responseJson);
            characters.push(character);
        }
        return characters;
    } catch (e) {
        console.error(`Error loading character(s) from ${url}: `, e);
        process.exit(1);
    }
}

async function jsonToCharacter(
    filePath: string,
    character: any
): Promise<Character> {
    validateCharacterConfig(character);

    // .id isn't really valid
    const characterId = character.id || character.name;
    const characterPrefix = `CHARACTER.${characterId
        .toUpperCase()
        .replace(/ /g, "_")}.`;
    const characterSettings = Object.entries(process.env)
        .filter(([key]) => key.startsWith(characterPrefix))
        .reduce((settings, [key, value]) => {
            const settingKey = key.slice(characterPrefix.length);
            return { ...settings, [settingKey]: value };
        }, {});
    if (Object.keys(characterSettings).length > 0) {
        character.settings = character.settings || {};
        character.settings.secrets = {
            ...characterSettings,
            ...character.settings.secrets,
        };
    }
    // Handle plugins
<<<<<<< HEAD
    elizaLogger.debug(
        `Constructing plugins for ${character.name} character ` +
        `(count=${character.plugins.length})`,
    );
    const pluginConstructors = await handlePluginImporting(character.plugins);
    const getSetting = (key: string) => settings[key];
    character.plugins = [];
    for (const pluginConstructor of pluginConstructors) {
        character.plugins.push(await pluginConstructor(getSetting));
    }
    elizaLogger.info(character.name, 'loaded plugins:', "[\n    " + character.plugins.map(p => `"${p.npmName}"`).join(", \n    ") + "\n]");
=======
    character.plugins = await handlePluginImporting(character.plugins);
    elizaLogger.info(
        character.name,
        "loaded plugins:",
        "[\n    " +
            character.plugins.map((p) => `"${p.npmName}"`).join(", \n    ") +
            "\n]"
    );
>>>>>>> 3ff8bbc3

    // Handle Post Processors plugins
    if (character.postProcessors?.length > 0) {
        elizaLogger.info(
            character.name,
            "loading postProcessors",
            character.postProcessors
        );
        character.postProcessors = await handlePluginImporting(
            character.postProcessors
        );
    }

    // Handle extends
    if (character.extends) {
        elizaLogger.info(
            `Merging  ${character.name} character with parent characters`
        );
        for (const extendPath of character.extends) {
            const baseCharacter = await loadCharacter(
                path.resolve(path.dirname(filePath), extendPath)
            );
            character = mergeCharacters(baseCharacter, character);
            elizaLogger.info(
                `Merged ${character.name} with ${baseCharacter.name}`
            );
        }
    }
    return character;
}

async function loadCharacter(filePath: string): Promise<Character> {
    const content = tryLoadFile(filePath);
    if (!content) {
        throw new Error(`Character file not found: ${filePath}`);
    }
    const character = JSON5.parse(content);
    return jsonToCharacter(filePath, character);
}

async function loadCharacterTryPath(characterPath: string): Promise<Character> {
    let content: string | null = null;
    let resolvedPath = "";

    // Try different path resolutions in order
    const pathsToTry = [
        characterPath, // exact path as specified
        path.resolve(process.cwd(), characterPath), // relative to cwd
        path.resolve(process.cwd(), "agent", characterPath), // Add this
        path.resolve(__dirname, characterPath), // relative to current script
        path.resolve(__dirname, "characters", path.basename(characterPath)), // relative to agent/characters
        path.resolve(__dirname, "../characters", path.basename(characterPath)), // relative to characters dir from agent
        path.resolve(
            __dirname,
            "../../characters",
            path.basename(characterPath)
        ), // relative to project root characters dir
    ];

    elizaLogger.debug(
        "Trying paths:",
        pathsToTry.map((p) => ({
            path: p,
            exists: fs.existsSync(p),
        }))
    );

    for (const tryPath of pathsToTry) {
        content = tryLoadFile(tryPath);
        if (content !== null) {
            resolvedPath = tryPath;
            break;
        }
    }

    if (content === null) {
        elizaLogger.error(
            `Error loading character from ${characterPath}: File not found in any of the expected locations`
        );
        elizaLogger.error("Tried the following paths:");
        pathsToTry.forEach((p) => elizaLogger.error(` - ${p}`));
        throw new Error(
            `Error loading character from ${characterPath}: File not found in any of the expected locations`
        );
    }
    try {
        const character: Character = await loadCharacter(resolvedPath);
        elizaLogger.success(
            `Successfully loaded character from: ${resolvedPath}`
        );
        return character;
    } catch (e) {
        console.error(`Error parsing character from ${resolvedPath}: `, e);
        throw new Error(`Error parsing character from ${resolvedPath}: ${e}`);
    }
}

function commaSeparatedStringToArray(commaSeparated: string): string[] {
    return commaSeparated?.split(",").map((value) => value.trim());
}

async function readCharactersFromStorage(
    characterPaths: string[]
): Promise<string[]> {
    try {
        const uploadDir = path.join(process.cwd(), "data", "characters");
        await fs.promises.mkdir(uploadDir, { recursive: true });
        const fileNames = await fs.promises.readdir(uploadDir);
        fileNames.forEach((fileName) => {
            characterPaths.push(path.join(uploadDir, fileName));
        });
    } catch (err) {
        elizaLogger.error(`Error reading directory: ${err.message}`);
    }

    return characterPaths;
}

export async function loadCharacters(
    charactersArg: string
): Promise<Character[]> {
    let characterPaths = commaSeparatedStringToArray(charactersArg);

    if (process.env.USE_CHARACTER_STORAGE === "true") {
        characterPaths = await readCharactersFromStorage(characterPaths);
    }

    const loadedCharacters: Character[] = [];

    if (characterPaths?.length > 0) {
        for (const characterPath of characterPaths) {
            try {
                const character: Character = await loadCharacterTryPath(
                    characterPath
                );
                loadedCharacters.push(character);
            } catch (e) {
                process.exit(1);
            }
        }
    }

    if (hasValidRemoteUrls()) {
        elizaLogger.info("Loading characters from remote URLs");
        const characterUrls = commaSeparatedStringToArray(
            process.env.REMOTE_CHARACTER_URLS
        );
        for (const characterUrl of characterUrls) {
            const characters = await loadCharactersFromUrl(characterUrl);
            loadedCharacters.push(...characters);
        }
    }

    if (loadedCharacters.length === 0) {
        elizaLogger.info("No characters found, using default character");
        loadedCharacters.push(defaultCharacter);
    }

    return loadedCharacters;
}

async function handlePluginImporting(plugins: string[]) {
    if (plugins.length > 0) {
        // this logging should happen before calling, so we can include important context
        //elizaLogger.info("Plugins are: ", plugins);
        const importedPlugins = await Promise.all(
            plugins.map(async (plugin) => {
                try {
                    const importedPlugin: Plugin = await import(plugin);
                    const functionName =
                        plugin
                            .replace("@elizaos/plugin-", "")
                            .replace("@elizaos-plugins/plugin-", "")
                            .replace(/-./g, (x) => x[1].toUpperCase()) +
                        "Plugin"; // Assumes plugin function is camelCased with Plugin suffix
                    if (
                        !importedPlugin[functionName] &&
                        !importedPlugin.default
                    ) {
                        elizaLogger.warn(
                            plugin,
                            "does not have an default export or",
                            functionName
                        );
                    }
                    return {
                        ...(importedPlugin.default ||
                            importedPlugin[functionName]),
                        npmName: plugin,
                    };
                } catch (importError) {
                    console.error(
                        `Failed to import plugin: ${plugin}`,
                        importError
                    );
                    return false; // Return null for failed imports
                }
            })
        );
        // remove plugins that failed to load, so agent can try to start
        return importedPlugins.filter((p) => !!p);
    } else {
        return [];
    }
}

export function getTokenForProvider(
    provider: ModelProviderName,
    character: Character
): string | undefined {
    switch (provider) {
        // no key needed for llama_local, ollama, lmstudio, gaianet or bedrock
        case ModelProviderName.LLAMALOCAL:
            return "";
        case ModelProviderName.OLLAMA:
            return "";
        case ModelProviderName.LMSTUDIO:
            return "";
        case ModelProviderName.GAIANET:
            return (
                character.settings?.secrets?.GAIA_API_KEY ||
                settings.GAIA_API_KEY
            );
        case ModelProviderName.BEDROCK:
            return "";
        case ModelProviderName.OPENAI:
            return (
                character.settings?.secrets?.OPENAI_API_KEY ||
                settings.OPENAI_API_KEY
            );
        case ModelProviderName.ETERNALAI:
            return (
                character.settings?.secrets?.ETERNALAI_API_KEY ||
                settings.ETERNALAI_API_KEY
            );
        case ModelProviderName.NINETEEN_AI:
            return (
                character.settings?.secrets?.NINETEEN_AI_API_KEY ||
                settings.NINETEEN_AI_API_KEY
            );
        case ModelProviderName.LLAMACLOUD:
        case ModelProviderName.TOGETHER:
            return (
                character.settings?.secrets?.LLAMACLOUD_API_KEY ||
                settings.LLAMACLOUD_API_KEY ||
                character.settings?.secrets?.TOGETHER_API_KEY ||
                settings.TOGETHER_API_KEY ||
                character.settings?.secrets?.OPENAI_API_KEY ||
                settings.OPENAI_API_KEY
            );
        case ModelProviderName.CLAUDE_VERTEX:
        case ModelProviderName.ANTHROPIC:
            return (
                character.settings?.secrets?.ANTHROPIC_API_KEY ||
                character.settings?.secrets?.CLAUDE_API_KEY ||
                settings.ANTHROPIC_API_KEY ||
                settings.CLAUDE_API_KEY
            );
        case ModelProviderName.REDPILL:
            return (
                character.settings?.secrets?.REDPILL_API_KEY ||
                settings.REDPILL_API_KEY
            );
        case ModelProviderName.OPENROUTER:
            return (
                character.settings?.secrets?.OPENROUTER_API_KEY ||
                settings.OPENROUTER_API_KEY
            );
        case ModelProviderName.GROK:
            return (
                character.settings?.secrets?.GROK_API_KEY ||
                settings.GROK_API_KEY
            );
        case ModelProviderName.HEURIST:
            return (
                character.settings?.secrets?.HEURIST_API_KEY ||
                settings.HEURIST_API_KEY
            );
        case ModelProviderName.GROQ:
            return (
                character.settings?.secrets?.GROQ_API_KEY ||
                settings.GROQ_API_KEY
            );
        case ModelProviderName.GALADRIEL:
            return (
                character.settings?.secrets?.GALADRIEL_API_KEY ||
                settings.GALADRIEL_API_KEY
            );
        case ModelProviderName.FAL:
            return (
                character.settings?.secrets?.FAL_API_KEY || settings.FAL_API_KEY
            );
        case ModelProviderName.ALI_BAILIAN:
            return (
                character.settings?.secrets?.ALI_BAILIAN_API_KEY ||
                settings.ALI_BAILIAN_API_KEY
            );
        case ModelProviderName.VOLENGINE:
            return (
                character.settings?.secrets?.VOLENGINE_API_KEY ||
                settings.VOLENGINE_API_KEY
            );
        case ModelProviderName.NANOGPT:
            return (
                character.settings?.secrets?.NANOGPT_API_KEY ||
                settings.NANOGPT_API_KEY
            );
        case ModelProviderName.HYPERBOLIC:
            return (
                character.settings?.secrets?.HYPERBOLIC_API_KEY ||
                settings.HYPERBOLIC_API_KEY
            );

        case ModelProviderName.VENICE:
            return (
                character.settings?.secrets?.VENICE_API_KEY ||
                settings.VENICE_API_KEY
            );
        case ModelProviderName.ATOMA:
            return (
                character.settings?.secrets?.ATOMASDK_BEARER_AUTH ||
                settings.ATOMASDK_BEARER_AUTH
            );
        case ModelProviderName.NVIDIA:
            return (
                character.settings?.secrets?.NVIDIA_API_KEY ||
                settings.NVIDIA_API_KEY
            );
        case ModelProviderName.AKASH_CHAT_API:
            return (
                character.settings?.secrets?.AKASH_CHAT_API_KEY ||
                settings.AKASH_CHAT_API_KEY
            );
        case ModelProviderName.GOOGLE:
            return (
                character.settings?.secrets?.GOOGLE_GENERATIVE_AI_API_KEY ||
                settings.GOOGLE_GENERATIVE_AI_API_KEY
            );
        case ModelProviderName.MISTRAL:
            return (
                character.settings?.secrets?.MISTRAL_API_KEY ||
                settings.MISTRAL_API_KEY
            );
        case ModelProviderName.LETZAI:
            return (
                character.settings?.secrets?.LETZAI_API_KEY ||
                settings.LETZAI_API_KEY
            );
        case ModelProviderName.INFERA:
            return (
                character.settings?.secrets?.INFERA_API_KEY ||
                settings.INFERA_API_KEY
            );
        case ModelProviderName.DEEPSEEK:
            return (
                character.settings?.secrets?.DEEPSEEK_API_KEY ||
                settings.DEEPSEEK_API_KEY
            );
        case ModelProviderName.LIVEPEER:
            return (
                character.settings?.secrets?.LIVEPEER_GATEWAY_URL ||
                settings.LIVEPEER_GATEWAY_URL
            );
        case ModelProviderName.SECRETAI:
            return (
                character.settings?.secrets?.SECRET_AI_API_KEY ||
                settings.SECRET_AI_API_KEY
            );
        case ModelProviderName.NEARAI:
            try {
                const config = JSON.parse(
                    fs.readFileSync(
                        path.join(os.homedir(), ".nearai/config.json"),
                        "utf8"
                    )
                );
                return JSON.stringify(config?.auth);
            } catch (e) {
                elizaLogger.warn(`Error loading NEAR AI config: ${e}`);
            }
            return (
                character.settings?.secrets?.NEARAI_API_KEY ||
                settings.NEARAI_API_KEY
            );

        default:
            const errorMessage = `Failed to get token - unsupported model provider: ${provider}`;
            elizaLogger.error(errorMessage);
            throw new Error(errorMessage);
    }
}

// also adds plugins from character file into the runtime
export async function initializeClients(
    character: Character,
    runtime: IAgentRuntime
) {
    // each client can only register once
    // and if we want two we can explicitly support it
    const clients: ClientInstance[] = [];
    // const clientTypes = clients.map((c) => c.name);
    // elizaLogger.log("initializeClients", clientTypes, "for", character.name);

    if (character.plugins?.length > 0) {
        for (const plugin of character.plugins) {
            if (plugin.clients) {
                for (const client of plugin.clients) {
                    const startedClient = await client.start(runtime);
                    elizaLogger.debug(`Initializing client: ${client.name}`);
                    clients.push(startedClient);
                }
            }
        }
    }

    return clients;
}

export async function createAgent(
    character: Character,
    token: string
): Promise<AgentRuntime> {
    elizaLogger.log(`Creating runtime for character ${character.name}`);
    return new AgentRuntime({
        token,
        modelProvider: character.modelProvider,
        evaluators: [],
        character,
        // character.plugins are handled when clients are added
        plugins: [bootstrapPlugin].flat().filter(Boolean),
        providers: [],
        managers: [],
        fetch: logFetch,
        // verifiableInferenceAdapter,
    });
}

function initializeFsCache(baseDir: string, character: Character) {
    if (!character?.id) {
        throw new Error(
            "initializeFsCache requires id to be set in character definition"
        );
    }
    const cacheDir = path.resolve(baseDir, character.id, "cache");

    const cache = new CacheManager(new FsCacheAdapter(cacheDir));
    return cache;
}

function initializeDbCache(character: Character, db: IDatabaseCacheAdapter) {
    if (!character?.id) {
        throw new Error(
            "initializeFsCache requires id to be set in character definition"
        );
    }
    const cache = new CacheManager(new DbCacheAdapter(db, character.id));
    return cache;
}

function initializeCache(
    cacheStore: string,
    character: Character,
    baseDir?: string,
    db?: IDatabaseCacheAdapter
) {
    switch (cacheStore) {
        // case CacheStore.REDIS:
        //     if (process.env.REDIS_URL) {
        //         elizaLogger.info("Connecting to Redis...");
        //         const redisClient = new RedisClient(process.env.REDIS_URL);
        //         if (!character?.id) {
        //             throw new Error(
        //                 "CacheStore.REDIS requires id to be set in character definition"
        //             );
        //         }
        //         return new CacheManager(
        //             new DbCacheAdapter(redisClient, character.id) // Using DbCacheAdapter since RedisClient also implements IDatabaseCacheAdapter
        //         );
        //     } else {
        //         throw new Error("REDIS_URL environment variable is not set.");
        //     }

        case CacheStore.DATABASE:
            if (db) {
                elizaLogger.info("Using Database Cache...");
                return initializeDbCache(character, db);
            } else {
                throw new Error(
                    "Database adapter is not provided for CacheStore.Database."
                );
            }

        case CacheStore.FILESYSTEM:
            elizaLogger.info("Using File System Cache...");
            if (!baseDir) {
                throw new Error(
                    "baseDir must be provided for CacheStore.FILESYSTEM."
                );
            }
            return initializeFsCache(baseDir, character);

        default:
            throw new Error(
                `Invalid cache store: ${cacheStore} or required configuration missing.`
            );
    }
}

async function findDatabaseAdapter(runtime: AgentRuntime) {
    const { adapters } = runtime;
    let adapter: Adapter | undefined;
    // if not found, default to sqlite
    if (adapters.length === 0) {
        const sqliteAdapterPlugin = await import(
            "@elizaos-plugins/adapter-sqlite"
        );
        const sqliteAdapterPluginDefault = sqliteAdapterPlugin.default;
        adapter = sqliteAdapterPluginDefault.adapters[0];
        if (!adapter) {
            throw new Error(
                "Internal error: No database adapter found for default adapter-sqlite"
            );
        }
    } else if (adapters.length === 1) {
        adapter = adapters[0];
    } else {
        throw new Error(
            "Multiple database adapters found. You must have no more than one. Adjust your plugins configuration."
        );
    }
    const adapterInterface = adapter?.init(runtime);
    return adapterInterface;
}

async function startAgent(
    character: Character,
    directClient: DirectClient
): Promise<AgentRuntime> {
    let db: IDatabaseAdapter & IDatabaseCacheAdapter;
    try {
        character.id ??= stringToUuid(character.name);
        character.username ??= character.name;

        const token = getTokenForProvider(character.modelProvider, character);

        const runtime: AgentRuntime = await createAgent(character, token);

        // initialize database
        // find a db from the plugins
        db = await findDatabaseAdapter(runtime);
        runtime.databaseAdapter = db;

        // initialize cache
        const cache = initializeCache(
            process.env.CACHE_STORE ?? CacheStore.DATABASE,
            character,
            process.env.CACHE_DIR ?? "",
            db
        ); // "" should be replaced with dir for file system caching. THOUGHTS: might probably make this into an env
        runtime.cacheManager = cache;

        // start services/plugins/process knowledge
        await runtime.initialize();

        // start assigned clients
        runtime.clients = await initializeClients(character, runtime);

        // add to container
        directClient.registerAgent(runtime);

        // report to console
        elizaLogger.debug(`Started ${character.name} as ${runtime.agentId}`);

        return runtime;
    } catch (error) {
        elizaLogger.error(
            `Error starting agent for character ${character.name}:`,
            error
        );
        elizaLogger.error(error);
        if (db) {
            await db.close();
        }
        throw error;
    }
}

const checkPortAvailable = (port: number): Promise<boolean> => {
    return new Promise((resolve) => {
        const server = net.createServer();

        server.once("error", (err: NodeJS.ErrnoException) => {
            if (err.code === "EADDRINUSE") {
                resolve(false);
            }
        });

        server.once("listening", () => {
            server.close();
            resolve(true);
        });

        server.listen(port);
    });
};

const hasValidRemoteUrls = () =>
    process.env.REMOTE_CHARACTER_URLS &&
    process.env.REMOTE_CHARACTER_URLS !== "" &&
    process.env.REMOTE_CHARACTER_URLS.startsWith("http");

/**
 * Post processing of character after loading
 * @param character
 */
const handlePostCharacterLoaded = async (
    character: Character
): Promise<Character> => {
    let processedCharacter = character;
    // Filtering the plugins with the method of handlePostCharacterLoaded
    const processors = character?.postProcessors?.filter(
        (p) => typeof p.handlePostCharacterLoaded === "function"
    );
    if (processors?.length > 0) {
        processedCharacter = Object.assign({}, character, {
            postProcessors: undefined,
        });
        // process the character with each processor
        // the order is important, so we loop through the processors
        for (let i = 0; i < processors.length; i++) {
            const processor = processors[i];
            processedCharacter = await processor.handlePostCharacterLoaded(
                processedCharacter
            );
        }
    }
    return processedCharacter;
};

const startAgents = async () => {
    const directClient = new DirectClient();
    let serverPort = Number.parseInt(settings.SERVER_PORT || "3000");
    const args = parseArguments();
    const charactersArg = args.characters || args.character;
    let characters = [defaultCharacter];

    if (charactersArg || hasValidRemoteUrls()) {
        characters = await loadCharacters(charactersArg);
    }

    try {
        for (const character of characters) {
            const processedCharacter = await handlePostCharacterLoaded(
                character
            );
            await startAgent(processedCharacter, directClient);
        }
    } catch (error) {
        elizaLogger.error("Error starting agents:", error);
    }

    // Find available port
    while (!(await checkPortAvailable(serverPort))) {
        elizaLogger.warn(
            `Port ${serverPort} is in use, trying ${serverPort + 1}`
        );
        serverPort++;
    }

    // upload some agent functionality into directClient
    // This is used in client-direct/api.ts at "/agents/:agentId/set" route to restart an agent
    directClient.startAgent = async (character) => {
        // Handle plugins
        character.plugins = await handlePluginImporting(character.plugins);
        elizaLogger.info(
            character.name,
            "loaded plugins:",
            "[" +
                character.plugins.map((p) => `"${p.npmName}"`).join(", ") +
                "]"
        );

        // Handle Post Processors plugins
        if (character.postProcessors?.length > 0) {
            elizaLogger.info(
                character.name,
                "loading postProcessors",
                character.postProcessors
            );
            character.postProcessors = await handlePluginImporting(
                character.postProcessors
            );
        }
        // character's post processing
        const processedCharacter = await handlePostCharacterLoaded(character);

        // wrap it so we don't have to inject directClient later
        return startAgent(processedCharacter, directClient);
    };

    directClient.loadCharacterTryPath = loadCharacterTryPath;
    directClient.jsonToCharacter = jsonToCharacter;

    directClient.start(serverPort);

    if (serverPort !== Number.parseInt(settings.SERVER_PORT || "3000")) {
        elizaLogger.warn(`Server started on alternate port ${serverPort}`);
    }

    elizaLogger.info(
        "Run `pnpm start:client` to start the client and visit the outputted URL (http://localhost:5173) to chat with your agents. When running multiple agents, use client with different port `SERVER_PORT=3001 pnpm start:client`"
    );
};

const setProxy = () => {
    const proxy = process.env.AGENT_PROXY;
    if (proxy) {
        elizaLogger.info("start agents use proxy : ", proxy);
        const proxyAgent = new ProxyAgent(proxy);
        setGlobalDispatcher(proxyAgent);
    }
};

// begin start agents

setProxy();

const __filename = fileURLToPath(import.meta.url); // get the resolved path to the file
const __dirname = path.dirname(__filename); // get the name of the directory

startAgents().catch((error) => {
    elizaLogger.error("Unhandled error in startAgents:", error);
    process.exit(1);
});

// Prevent unhandled exceptions from crashing the process if desired
if (
    process.env.PREVENT_UNHANDLED_EXIT &&
    parseBooleanFromText(process.env.PREVENT_UNHANDLED_EXIT)
) {
    // Handle uncaught exceptions to prevent the process from crashing
    process.on("uncaughtException", (err) => {
        console.error("uncaughtException", err);
    });

    // Handle unhandled rejections to prevent the process from crashing
    process.on("unhandledRejection", (err) => {
        console.error("unhandledRejection", err);
    });
}<|MERGE_RESOLUTION|>--- conflicted
+++ resolved
@@ -212,7 +212,6 @@
         };
     }
     // Handle plugins
-<<<<<<< HEAD
     elizaLogger.debug(
         `Constructing plugins for ${character.name} character ` +
         `(count=${character.plugins.length})`,
@@ -223,9 +222,6 @@
     for (const pluginConstructor of pluginConstructors) {
         character.plugins.push(await pluginConstructor(getSetting));
     }
-    elizaLogger.info(character.name, 'loaded plugins:', "[\n    " + character.plugins.map(p => `"${p.npmName}"`).join(", \n    ") + "\n]");
-=======
-    character.plugins = await handlePluginImporting(character.plugins);
     elizaLogger.info(
         character.name,
         "loaded plugins:",
@@ -233,7 +229,6 @@
             character.plugins.map((p) => `"${p.npmName}"`).join(", \n    ") +
             "\n]"
     );
->>>>>>> 3ff8bbc3
 
     // Handle Post Processors plugins
     if (character.postProcessors?.length > 0) {
