{
    "name": "@ai16z/agent",
    "version": "0.1.5-alpha.3",
    "main": "src/index.ts",
    "type": "module",
    "scripts": {
        "start": "node --loader ts-node/esm src/index.ts",
        "dev": "node --loader ts-node/esm src/index.ts",
        "check-types": "tsc --noEmit"
    },
    "nodemonConfig": {
        "watch": [
            "src",
            "../core/dist"
        ],
        "ext": "ts,json",
        "exec": "node --enable-source-maps --loader ts-node/esm src/index.ts"
    },
    "dependencies": {
        "@ai16z/adapter-postgres": "workspace:*",
        "@ai16z/adapter-sqlite": "workspace:*",
        "@ai16z/client-auto": "workspace:*",
        "@ai16z/client-direct": "workspace:*",
        "@ai16z/client-discord": "workspace:*",
        "@ai16z/client-telegram": "workspace:*",
        "@ai16z/client-twitter": "workspace:*",
        "@ai16z/eliza": "workspace:*",
        "@ai16z/plugin-0g": "workspace:*",
        "@ai16z/plugin-bootstrap": "workspace:*",
        "@ai16z/plugin-buttplug": "workspace:*",
        "@ai16z/plugin-coinbase": "workspace:*",
        "@ai16z/plugin-conflux": "workspace:*",
        "@ai16z/plugin-evm": "workspace:*",
        "@ai16z/plugin-goat": "workspace:*",
        "@ai16z/plugin-icp": "workspace:*",
        "@ai16z/plugin-image-generation": "workspace:*",
        "@ai16z/plugin-node": "workspace:*",
        "@ai16z/plugin-solana": "workspace:*",
        "@ai16z/plugin-starknet": "workspace:*",
<<<<<<< HEAD
        "@ai16z/plugin-avalanche": "workspace:*",
        "@ai16z/plugin-icp": "workspace:*",
=======
>>>>>>> 892831a2
        "@ai16z/plugin-tee": "workspace:*",
        "readline": "1.3.0",
        "ws": "8.18.0",
        "yargs": "17.7.2"
    },
    "devDependencies": {
        "ts-node": "10.9.2",
        "tsup": "8.3.5"
    }
}<|MERGE_RESOLUTION|>--- conflicted
+++ resolved
@@ -37,11 +37,7 @@
         "@ai16z/plugin-node": "workspace:*",
         "@ai16z/plugin-solana": "workspace:*",
         "@ai16z/plugin-starknet": "workspace:*",
-<<<<<<< HEAD
         "@ai16z/plugin-avalanche": "workspace:*",
-        "@ai16z/plugin-icp": "workspace:*",
-=======
->>>>>>> 892831a2
         "@ai16z/plugin-tee": "workspace:*",
         "readline": "1.3.0",
         "ws": "8.18.0",
