<<<<<<< HEAD
import path from "node:path";
import { models } from "./models.ts";
import { IAgentRuntime } from "./types.ts";
import settings from "./settings.ts";
import elizaLogger from "./logger.ts";
import { getVoyageAIEmbeddingConfig } from "./voyageai.ts";
=======
import { getEmbeddingModelSettings, getEndpoint } from "./models.ts";
import { IAgentRuntime, ModelProviderName } from "./types.ts";
import settings from "./settings.ts";
import elizaLogger from "./logger.ts";
import LocalEmbeddingModelManager from "./localembeddingManager.ts";

interface EmbeddingOptions {
    model: string;
    endpoint: string;
    apiKey?: string;
    length?: number;
    isOllama?: boolean;
    dimensions?: number;
    provider?: string;
}
>>>>>>> 1f183ef0

export const EmbeddingProvider = {
    OpenAI: "OpenAI",
    Ollama: "Ollama",
    GaiaNet: "GaiaNet",
    Heurist: "Heurist",
    BGE: "BGE",
    VoyageAI: "VoyageAI",
} as const;

export type EmbeddingProviderType =
    (typeof EmbeddingProvider)[keyof typeof EmbeddingProvider];

<<<<<<< HEAD
export namespace EmbeddingProvider {
    export type OpenAI = typeof EmbeddingProvider.OpenAI;
    export type Ollama = typeof EmbeddingProvider.Ollama;
    export type GaiaNet = typeof EmbeddingProvider.GaiaNet;
    export type BGE = typeof EmbeddingProvider.BGE;
    export type VoyageAI = typeof EmbeddingProvider.VoyageAI;
}

export type EmbeddingConfig = {
    readonly dimensions: number;
    readonly model: string;
    readonly provider: EmbeddingProvider;
    readonly endpoint?: string;
    readonly apiKey?: string;
    readonly maxInputTokens?: number;
};

// Get embedding config based on settings
export function getEmbeddingConfig(): EmbeddingConfig {
    if (settings.USE_OPENAI_EMBEDDING?.toLowerCase() === "true") {
        return {
            dimensions: 1536,
            model: "text-embedding-3-small",
            provider: "OpenAI",
            endpoint: "https://api.openai.com/v1",
            apiKey: settings.OPENAI_API_KEY,
            maxInputTokens: 1000000,
        };
    }
    if (settings.USE_OLLAMA_EMBEDDING?.toLowerCase() === "true") {
        return {
            dimensions: 1024,
            model: settings.OLLAMA_EMBEDDING_MODEL || "mxbai-embed-large",
            provider: "Ollama",
            endpoint: "https://ollama.eliza.ai/",
            apiKey: settings.OLLAMA_API_KEY,
            maxInputTokens: 1000000,
        };
    }
    if (settings.USE_GAIANET_EMBEDDING?.toLowerCase() === "true") {
        return {
            dimensions: 768,
            model: settings.GAIANET_EMBEDDING_MODEL || "nomic-embed",
            provider: "GaiaNet",
            endpoint: settings.SMALL_GAIANET_SERVER_URL || settings.MEDIUM_GAIANET_SERVER_URL || settings.LARGE_GAIANET_SERVER_URL,
            apiKey: settings.GAIANET_API_KEY,
            maxInputTokens: 1000000,
        };
    }
    if (settings.USE_VOYAGEAI_EMBEDDING?.toLowerCase() === "true") {
        return getVoyageAIEmbeddingConfig();
    }

    // Fallback to local BGE
    return {
        dimensions: 384,
        model: "BGE-small-en-v1.5",
        provider: "BGE",
        maxInputTokens: 1000000,
    };
};
=======
export type EmbeddingConfig = {
    readonly dimensions: number;
    readonly model: string;
    readonly provider: EmbeddingProviderType;
};

export const getEmbeddingConfig = (): EmbeddingConfig => ({
    dimensions:
        settings.USE_OPENAI_EMBEDDING?.toLowerCase() === "true"
            ? getEmbeddingModelSettings(ModelProviderName.OPENAI).dimensions
            : settings.USE_OLLAMA_EMBEDDING?.toLowerCase() === "true"
              ? getEmbeddingModelSettings(ModelProviderName.OLLAMA).dimensions
              : settings.USE_GAIANET_EMBEDDING?.toLowerCase() === "true"
                ? getEmbeddingModelSettings(ModelProviderName.GAIANET)
                      .dimensions
                : settings.USE_HEURIST_EMBEDDING?.toLowerCase() === "true"
                  ? getEmbeddingModelSettings(ModelProviderName.HEURIST)
                        .dimensions
                  : 384, // BGE
    model:
        settings.USE_OPENAI_EMBEDDING?.toLowerCase() === "true"
            ? getEmbeddingModelSettings(ModelProviderName.OPENAI).name
            : settings.USE_OLLAMA_EMBEDDING?.toLowerCase() === "true"
              ? getEmbeddingModelSettings(ModelProviderName.OLLAMA).name
              : settings.USE_GAIANET_EMBEDDING?.toLowerCase() === "true"
                ? getEmbeddingModelSettings(ModelProviderName.GAIANET).name
                : settings.USE_HEURIST_EMBEDDING?.toLowerCase() === "true"
                  ? getEmbeddingModelSettings(ModelProviderName.HEURIST).name
                  : "BGE-small-en-v1.5",
    provider:
        settings.USE_OPENAI_EMBEDDING?.toLowerCase() === "true"
            ? "OpenAI"
            : settings.USE_OLLAMA_EMBEDDING?.toLowerCase() === "true"
              ? "Ollama"
              : settings.USE_GAIANET_EMBEDDING?.toLowerCase() === "true"
                ? "GaiaNet"
                : settings.USE_HEURIST_EMBEDDING?.toLowerCase() === "true"
                  ? "Heurist"
                  : "BGE",
});
>>>>>>> 1f183ef0

async function getRemoteEmbedding(
    input: string,
    options: EmbeddingConfig
): Promise<number[]> {
    elizaLogger.debug("Getting remote embedding using provider:", options.provider);

    // Construct full URL
    const fullUrl = `${options.endpoint}/embeddings`;

    // jank. voyageai is the only one that doesn't use "dimensions".
    const body = options.provider === "VoyageAI" ? {
        input,
        model: options.model,
        output_dimension: options.dimensions,
    } : {
        input,
        model: options.model,
        dimensions: options.dimensions,
    };

    const requestOptions = {
        method: "POST",
        headers: {
            "Content-Type": "application/json",
            ...(options.apiKey
                ? {
                      Authorization: `Bearer ${options.apiKey}`,
                  }
                : {}),
        },
        body: JSON.stringify(body),
    };

    try {
        const response = await fetch(fullUrl, requestOptions);

        if (!response.ok) {
            elizaLogger.error("API Response:", await response.text()); // Debug log
            throw new Error(
                `Embedding API Error: ${response.status} ${response.statusText}`
            );
        }

        interface EmbeddingResponse {
            data: Array<{ embedding: number[] }>;
        }

        const data: EmbeddingResponse = await response.json();
        return data?.data?.[0].embedding;
    } catch (e) {
        elizaLogger.error("Full error details:", e);
        throw e;
    }
}

<<<<<<< HEAD
export function getEmbeddingZeroVector(): number[] {
    // Default BGE dimension is 384
    return Array(getEmbeddingConfig().dimensions).fill(0);
=======
export function getEmbeddingType(runtime: IAgentRuntime): "local" | "remote" {
    const isNode =
        typeof process !== "undefined" &&
        process.versions != null &&
        process.versions.node != null;

    // Use local embedding if:
    // - Running in Node.js
    // - Not using OpenAI provider
    // - Not forcing OpenAI embeddings
    const isLocal =
        isNode &&
        runtime.character.modelProvider !== ModelProviderName.OPENAI &&
        runtime.character.modelProvider !== ModelProviderName.GAIANET &&
        runtime.character.modelProvider !== ModelProviderName.HEURIST &&
        !settings.USE_OPENAI_EMBEDDING;

    return isLocal ? "local" : "remote";
}

export function getEmbeddingZeroVector(): number[] {
    let embeddingDimension = 384; // Default BGE dimension

    if (settings.USE_OPENAI_EMBEDDING?.toLowerCase() === "true") {
        embeddingDimension = getEmbeddingModelSettings(
            ModelProviderName.OPENAI
        ).dimensions; // OpenAI dimension
    } else if (settings.USE_OLLAMA_EMBEDDING?.toLowerCase() === "true") {
        embeddingDimension = getEmbeddingModelSettings(
            ModelProviderName.OLLAMA
        ).dimensions; // Ollama mxbai-embed-large dimension
    } else if (settings.USE_GAIANET_EMBEDDING?.toLowerCase() === "true") {
        embeddingDimension = getEmbeddingModelSettings(
            ModelProviderName.GAIANET
        ).dimensions; // GaiaNet dimension
    } else if (settings.USE_HEURIST_EMBEDDING?.toLowerCase() === "true") {
        embeddingDimension = getEmbeddingModelSettings(
            ModelProviderName.HEURIST
        ).dimensions; // Heurist dimension
    }

    return Array(embeddingDimension).fill(0);
>>>>>>> 1f183ef0
}

/**
 * Gets embeddings from a remote API endpoint.  Falls back to local BGE/384
 *
 * @param {string} input - The text to generate embeddings for
 * @param {IAgentRuntime} runtime - The agent runtime context
 * @returns {Promise<number[]>} Array of embedding values
 * @throws {Error} If the API request fails or configuration is invalid
 */
export async function embed(runtime: IAgentRuntime, input: string) {
    elizaLogger.debug("Embedding request:", {
        modelProvider: runtime.character.modelProvider,
        useOpenAI: process.env.USE_OPENAI_EMBEDDING,
        input: input?.slice(0, 50) + "...",
        inputType: typeof input,
        inputLength: input?.length,
        isString: typeof input === "string",
        isEmpty: !input,
    });

    // Validate input
    if (!input || typeof input !== "string" || input.trim().length === 0) {
        elizaLogger.warn("Invalid embedding input:", {
            input,
            type: typeof input,
            length: input?.length,
        });
        return []; // Return empty embedding array
    }

    // Check cache first
    const cachedEmbedding = await retrieveCachedEmbedding(runtime, input);
    if (cachedEmbedding) return cachedEmbedding;

    const config = getEmbeddingConfig();
    const isNode = typeof process !== "undefined" && process.versions?.node;

<<<<<<< HEAD
    // Attempt remote embedding if it is configured.
    if (config.provider !== EmbeddingProvider.BGE) {
        return await getRemoteEmbedding(input, config);
=======
    // Determine which embedding path to use
    if (config.provider === EmbeddingProvider.OpenAI) {
        return await getRemoteEmbedding(input, {
            model: config.model,
            endpoint: settings.OPENAI_API_URL || "https://api.openai.com/v1",
            apiKey: settings.OPENAI_API_KEY,
            dimensions: config.dimensions,
        });
    }

    if (config.provider === EmbeddingProvider.Ollama) {
        return await getRemoteEmbedding(input, {
            model: config.model,
            endpoint:
                runtime.character.modelEndpointOverride ||
                getEndpoint(ModelProviderName.OLLAMA),
            isOllama: true,
            dimensions: config.dimensions,
        });
    }

    if (config.provider == EmbeddingProvider.GaiaNet) {
        return await getRemoteEmbedding(input, {
            model: config.model,
            endpoint:
                runtime.character.modelEndpointOverride ||
                getEndpoint(ModelProviderName.GAIANET) ||
                settings.SMALL_GAIANET_SERVER_URL ||
                settings.MEDIUM_GAIANET_SERVER_URL ||
                settings.LARGE_GAIANET_SERVER_URL,
            apiKey: settings.GAIANET_API_KEY || runtime.token,
            dimensions: config.dimensions,
        });
>>>>>>> 1f183ef0
    }

    if (config.provider === EmbeddingProvider.Heurist) {
        return await getRemoteEmbedding(input, {
            model: config.model,
            endpoint: getEndpoint(ModelProviderName.HEURIST),
            apiKey: runtime.token,
            dimensions: config.dimensions,
        });
    }

    // BGE - try local first if in Node
    if (isNode) {
        try {
            return await getLocalEmbedding(input);
        } catch (error) {
            elizaLogger.warn(
                "Local embedding failed, falling back to remote",
                error
            );
        }
    }

    // Fallback to remote override
    return await getRemoteEmbedding(input, {
        model: config.model,
        endpoint:
            runtime.character.modelEndpointOverride ||
            getEndpoint(runtime.character.modelProvider),
        apiKey: runtime.token,
        dimensions: config.dimensions,
        provider: config.provider,
    });

    async function getLocalEmbedding(input: string): Promise<number[]> {
        elizaLogger.debug("DEBUG - Inside getLocalEmbedding function");

        try {
            const embeddingManager = LocalEmbeddingModelManager.getInstance();
            return await embeddingManager.generateEmbedding(input);
        } catch (error) {
            elizaLogger.error("Local embedding failed:", error);
            throw error;
        }
    }

    async function retrieveCachedEmbedding(
        runtime: IAgentRuntime,
        input: string
    ) {
        if (!input) {
            elizaLogger.log("No input to retrieve cached embedding for");
            return null;
        }

        const similaritySearchResult =
            await runtime.messageManager.getCachedEmbeddings(input);
        if (similaritySearchResult.length > 0) {
            return similaritySearchResult[0].embedding;
        }
        return null;
    }
}<|MERGE_RESOLUTION|>--- conflicted
+++ resolved
@@ -1,15 +1,9 @@
-<<<<<<< HEAD
 import path from "node:path";
-import { models } from "./models.ts";
-import { IAgentRuntime } from "./types.ts";
 import settings from "./settings.ts";
 import elizaLogger from "./logger.ts";
 import { getVoyageAIEmbeddingConfig } from "./voyageai.ts";
-=======
-import { getEmbeddingModelSettings, getEndpoint } from "./models.ts";
+import { models, getEmbeddingModelSettings, getEndpoint } from "./models.ts";
 import { IAgentRuntime, ModelProviderName } from "./types.ts";
-import settings from "./settings.ts";
-import elizaLogger from "./logger.ts";
 import LocalEmbeddingModelManager from "./localembeddingManager.ts";
 
 interface EmbeddingOptions {
@@ -21,7 +15,6 @@
     dimensions?: number;
     provider?: string;
 }
->>>>>>> 1f183ef0
 
 export const EmbeddingProvider = {
     OpenAI: "OpenAI",
@@ -35,7 +28,6 @@
 export type EmbeddingProviderType =
     (typeof EmbeddingProvider)[keyof typeof EmbeddingProvider];
 
-<<<<<<< HEAD
 export namespace EmbeddingProvider {
     export type OpenAI = typeof EmbeddingProvider.OpenAI;
     export type Ollama = typeof EmbeddingProvider.Ollama;
@@ -97,48 +89,6 @@
         maxInputTokens: 1000000,
     };
 };
-=======
-export type EmbeddingConfig = {
-    readonly dimensions: number;
-    readonly model: string;
-    readonly provider: EmbeddingProviderType;
-};
-
-export const getEmbeddingConfig = (): EmbeddingConfig => ({
-    dimensions:
-        settings.USE_OPENAI_EMBEDDING?.toLowerCase() === "true"
-            ? getEmbeddingModelSettings(ModelProviderName.OPENAI).dimensions
-            : settings.USE_OLLAMA_EMBEDDING?.toLowerCase() === "true"
-              ? getEmbeddingModelSettings(ModelProviderName.OLLAMA).dimensions
-              : settings.USE_GAIANET_EMBEDDING?.toLowerCase() === "true"
-                ? getEmbeddingModelSettings(ModelProviderName.GAIANET)
-                      .dimensions
-                : settings.USE_HEURIST_EMBEDDING?.toLowerCase() === "true"
-                  ? getEmbeddingModelSettings(ModelProviderName.HEURIST)
-                        .dimensions
-                  : 384, // BGE
-    model:
-        settings.USE_OPENAI_EMBEDDING?.toLowerCase() === "true"
-            ? getEmbeddingModelSettings(ModelProviderName.OPENAI).name
-            : settings.USE_OLLAMA_EMBEDDING?.toLowerCase() === "true"
-              ? getEmbeddingModelSettings(ModelProviderName.OLLAMA).name
-              : settings.USE_GAIANET_EMBEDDING?.toLowerCase() === "true"
-                ? getEmbeddingModelSettings(ModelProviderName.GAIANET).name
-                : settings.USE_HEURIST_EMBEDDING?.toLowerCase() === "true"
-                  ? getEmbeddingModelSettings(ModelProviderName.HEURIST).name
-                  : "BGE-small-en-v1.5",
-    provider:
-        settings.USE_OPENAI_EMBEDDING?.toLowerCase() === "true"
-            ? "OpenAI"
-            : settings.USE_OLLAMA_EMBEDDING?.toLowerCase() === "true"
-              ? "Ollama"
-              : settings.USE_GAIANET_EMBEDDING?.toLowerCase() === "true"
-                ? "GaiaNet"
-                : settings.USE_HEURIST_EMBEDDING?.toLowerCase() === "true"
-                  ? "Heurist"
-                  : "BGE",
-});
->>>>>>> 1f183ef0
 
 async function getRemoteEmbedding(
     input: string,
@@ -195,11 +145,6 @@
     }
 }
 
-<<<<<<< HEAD
-export function getEmbeddingZeroVector(): number[] {
-    // Default BGE dimension is 384
-    return Array(getEmbeddingConfig().dimensions).fill(0);
-=======
 export function getEmbeddingType(runtime: IAgentRuntime): "local" | "remote" {
     const isNode =
         typeof process !== "undefined" &&
@@ -221,28 +166,8 @@
 }
 
 export function getEmbeddingZeroVector(): number[] {
-    let embeddingDimension = 384; // Default BGE dimension
-
-    if (settings.USE_OPENAI_EMBEDDING?.toLowerCase() === "true") {
-        embeddingDimension = getEmbeddingModelSettings(
-            ModelProviderName.OPENAI
-        ).dimensions; // OpenAI dimension
-    } else if (settings.USE_OLLAMA_EMBEDDING?.toLowerCase() === "true") {
-        embeddingDimension = getEmbeddingModelSettings(
-            ModelProviderName.OLLAMA
-        ).dimensions; // Ollama mxbai-embed-large dimension
-    } else if (settings.USE_GAIANET_EMBEDDING?.toLowerCase() === "true") {
-        embeddingDimension = getEmbeddingModelSettings(
-            ModelProviderName.GAIANET
-        ).dimensions; // GaiaNet dimension
-    } else if (settings.USE_HEURIST_EMBEDDING?.toLowerCase() === "true") {
-        embeddingDimension = getEmbeddingModelSettings(
-            ModelProviderName.HEURIST
-        ).dimensions; // Heurist dimension
-    }
-
-    return Array(embeddingDimension).fill(0);
->>>>>>> 1f183ef0
+    // Default BGE dimension is 384
+    return Array(getEmbeddingConfig().dimensions).fill(0);
 }
 
 /**
@@ -281,11 +206,11 @@
     const config = getEmbeddingConfig();
     const isNode = typeof process !== "undefined" && process.versions?.node;
 
-<<<<<<< HEAD
     // Attempt remote embedding if it is configured.
     if (config.provider !== EmbeddingProvider.BGE) {
         return await getRemoteEmbedding(input, config);
-=======
+    }
+
     // Determine which embedding path to use
     if (config.provider === EmbeddingProvider.OpenAI) {
         return await getRemoteEmbedding(input, {
@@ -319,7 +244,6 @@
             apiKey: settings.GAIANET_API_KEY || runtime.token,
             dimensions: config.dimensions,
         });
->>>>>>> 1f183ef0
     }
 
     if (config.provider === EmbeddingProvider.Heurist) {
