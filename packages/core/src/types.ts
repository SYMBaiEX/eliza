import { type Pool as PgPool } from 'pg';
import { PGlite } from '@electric-sql/pglite';

/**
 * Type definition for a Universally Unique Identifier (UUID) using a specific format.
 * @typedef {`${string}-${string}-${string}-${string}-${string}`} UUID
 */
/**
 * Defines a custom type UUID representing a universally unique identifier
 */
export type UUID = `${string}-${string}-${string}-${string}-${string}`;

/**
 * Helper function to safely cast a string to strongly typed UUID
 * @param id The string UUID to validate and cast
 * @returns The same UUID with branded type information
 */
export function asUUID(id: string): UUID {
  if (!id || !/^[0-9a-f]{8}-[0-9a-f]{4}-[0-9a-f]{4}-[0-9a-f]{4}-[0-9a-f]{12}$/i.test(id)) {
    throw new Error(`Invalid UUID format: ${id}`);
  }
  return id as UUID;
}

/**
 * Represents the content of a memory, message, or other information
 */
export interface Content {
  /** The agent's internal thought process */
  thought?: string;

  /** The main text content visible to users */
  text?: string;

  /** Optional actions to be performed */
  actions?: string[];

  /** Optional providers to use for context generation */
  providers?: string[];

  /** Optional source/origin of the content */
  source?: string;

  /** URL of the original message/post (e.g. tweet URL, Discord message link) */
  url?: string;

  /** UUID of parent message if this is a reply/thread */
  inReplyTo?: UUID;

  /** Array of media attachments */
  attachments?: Media[];

  /**
   * Additional dynamic properties
   * Use specific properties above instead of this when possible
   */
  [key: string]: unknown;
}

/**
 * Example content with associated user for demonstration purposes
 */
export interface ActionExample {
  /** User associated with the example */
  name: string;

  /** Content of the example */
  content: Content;
}

export type ModelTypeName = (typeof ModelType)[keyof typeof ModelType] | string;

/**
 * Defines the recognized types of models that the agent runtime can use.
 * These include models for text generation (small, large, reasoning, completion),
 * text embedding, tokenization (encode/decode), image generation and description,
 * audio transcription, text-to-speech, and generic object generation.
 * This constant is used throughout the system, particularly in `AgentRuntime.useModel`,
 * `AgentRuntime.registerModel`, and in `ModelParamsMap` / `ModelResultMap` to ensure
 * type safety and clarity when working with different AI models.
 * String values are used for extensibility with custom model types.
 */
export const ModelType = {
  SMALL: 'TEXT_SMALL', // kept for backwards compatibility
  MEDIUM: 'TEXT_LARGE', // kept for backwards compatibility
  LARGE: 'TEXT_LARGE', // kept for backwards compatibility
  TEXT_SMALL: 'TEXT_SMALL',
  TEXT_LARGE: 'TEXT_LARGE',
  TEXT_EMBEDDING: 'TEXT_EMBEDDING',
  TEXT_TOKENIZER_ENCODE: 'TEXT_TOKENIZER_ENCODE',
  TEXT_TOKENIZER_DECODE: 'TEXT_TOKENIZER_DECODE',
  TEXT_REASONING_SMALL: 'REASONING_SMALL',
  TEXT_REASONING_LARGE: 'REASONING_LARGE',
  TEXT_COMPLETION: 'TEXT_COMPLETION',
  IMAGE: 'IMAGE',
  IMAGE_DESCRIPTION: 'IMAGE_DESCRIPTION',
  TRANSCRIPTION: 'TRANSCRIPTION',
  TEXT_TO_SPEECH: 'TEXT_TO_SPEECH',
  AUDIO: 'AUDIO',
  VIDEO: 'VIDEO',
  OBJECT_SMALL: 'OBJECT_SMALL',
  OBJECT_LARGE: 'OBJECT_LARGE',
} as const;

export type ServiceTypeName = (typeof ServiceType)[keyof typeof ServiceType];

/**
 * Enumerates the recognized types of services that can be registered and used by the agent runtime.
 * Services provide specialized functionalities like audio transcription, video processing,
 * web browsing, PDF handling, file storage (e.g., AWS S3), web search, email integration,
 * secure execution via TEE (Trusted Execution Environment), task management, and instrumentation.
 * This constant is used in `AgentRuntime` for service registration and retrieval (e.g., `getService`).
 * Each service typically implements the `Service` abstract class or a more specific interface like `IVideoService`.
 */
export const ServiceType = {
  TRANSCRIPTION: 'transcription',
  VIDEO: 'video',
  BROWSER: 'browser',
  PDF: 'pdf',
  REMOTE_FILES: 'aws_s3',
  WEB_SEARCH: 'web_search',
  EMAIL: 'email',
  TEE: 'tee',
  TASK: 'task',
  INSTRUMENTATION: 'instrumentation',
} as const;

/**
 * Represents the current state or context of a conversation or agent interaction.
 * This interface is a flexible container for various pieces of information that define the agent's
 * understanding at a point in time. It includes:
 * - `values`: A key-value store for general state variables, often populated by providers.
 * - `data`: Another key-value store, potentially for more structured or internal data.
 * - `text`: A string representation of the current context, often a summary or concatenated history.
 * The `[key: string]: any;` allows for dynamic properties, though `EnhancedState` offers better typing.
 * This state object is passed to handlers for actions, evaluators, and providers.
 */
export interface State {
  /** Additional dynamic properties */
  [key: string]: any;
  values: {
    [key: string]: any;
  };
  data: {
    [key: string]: any;
  };
  text: string;
}

/**
 * Memory type enumeration for built-in memory types
 */
export type MemoryTypeAlias = string;

/**
 * Enumerates the built-in types of memories that can be stored and retrieved.
 * - `DOCUMENT`: Represents a whole document or a large piece of text.
 * - `FRAGMENT`: A chunk or segment of a `DOCUMENT`, often created for embedding and search.
 * - `MESSAGE`: A conversational message, typically from a user or the agent.
 * - `DESCRIPTION`: A descriptive piece of information, perhaps about an entity or concept.
 * - `CUSTOM`: For any other type of memory not covered by the built-in types.
 * This enum is used in `MemoryMetadata` to categorize memories and influences how they are processed or queried.
 */
export enum MemoryType {
  DOCUMENT = 'document',
  FRAGMENT = 'fragment',
  MESSAGE = 'message',
  DESCRIPTION = 'description',
  CUSTOM = 'custom',
}
/**
 * Defines the scope of a memory, indicating its visibility and accessibility.
 * - `shared`: The memory is accessible to multiple entities or across different contexts (e.g., a public fact).
 * - `private`: The memory is specific to a single entity or a private context (e.g., a user's personal preference).
 * - `room`: The memory is scoped to a specific room or channel.
 * This is used in `MemoryMetadata` to control how memories are stored and retrieved based on context.
 */
export type MemoryScope = 'shared' | 'private' | 'room';

/**
 * Base interface for all memory metadata types.
 * It includes common properties for all memories, such as:
 * - `type`: The kind of memory (e.g., `MemoryType.MESSAGE`, `MemoryType.DOCUMENT`).
 * - `source`: An optional string indicating the origin of the memory (e.g., 'discord', 'user_input').
 * - `sourceId`: An optional UUID linking to a source entity or object.
 * - `scope`: The visibility scope of the memory (`shared`, `private`, or `room`).
 * - `timestamp`: An optional numerical timestamp (e.g., milliseconds since epoch) of when the memory was created or relevant.
 * - `tags`: Optional array of strings for categorizing or filtering memories.
 * Specific metadata types like `DocumentMetadata` or `MessageMetadata` extend this base.
 */
export interface BaseMetadata {
  type: MemoryTypeAlias;
  source?: string;
  sourceId?: UUID;
  scope?: MemoryScope;
  timestamp?: number;
  tags?: string[];
}

export interface DocumentMetadata extends BaseMetadata {
  type: MemoryType.DOCUMENT;
}

export interface FragmentMetadata extends BaseMetadata {
  type: MemoryType.FRAGMENT;
  documentId: UUID;
  position: number;
}

export interface MessageMetadata extends BaseMetadata {
  type: MemoryType.MESSAGE;
}

export interface DescriptionMetadata extends BaseMetadata {
  type: MemoryType.DESCRIPTION;
}

export interface CustomMetadata extends BaseMetadata {
  [key: string]: unknown;
}

export type MemoryMetadata =
  | DocumentMetadata
  | FragmentMetadata
  | MessageMetadata
  | DescriptionMetadata
  | CustomMetadata;

/**
 * Represents a stored memory/message
 */
export interface Memory {
  /** Optional unique identifier */
  id?: UUID;

  /** Associated user ID */
  entityId: UUID;

  /** Associated agent ID */
  agentId?: UUID;

  /** Optional creation timestamp in milliseconds since epoch */
  createdAt?: number;

  /** Memory content */
  content: Content;

  /** Optional embedding vector for semantic search */
  embedding?: number[];

  /** Associated room ID */
  roomId: UUID;

  /** Associated world ID (optional) */
  worldId?: UUID;

  /** Whether memory is unique (used to prevent duplicates) */
  unique?: boolean;

  /** Embedding similarity score (set when retrieved via search) */
  similarity?: number;

  /** Metadata for the memory */
  metadata?: MemoryMetadata;
}

/**
 * Represents a log entry
 */
export interface Log {
  /** Optional unique identifier */
  id?: UUID;

  /** Associated entity ID */
  entityId: UUID;

  /** Associated room ID */
  roomId?: UUID;

  /** Log body */
  body: { [key: string]: unknown };

  /** Log type */
  type: string;

  /** Log creation timestamp */
  createdAt: Date;
}

/**
 * Example message for demonstration
 */
export interface MessageExample {
  /** Associated user */
  name: string;

  /** Message content */
  content: Content;
}

/**
 * Handler function type for processing messages
 */
export type Handler = (
  runtime: IAgentRuntime,
  message: Memory,
  state?: State,
  options?: { [key: string]: unknown },
  callback?: HandlerCallback,
  responses?: Memory[]
) => Promise<unknown>;

/**
 * Callback function type for handlers
 */
export type HandlerCallback = (response: Content, files?: any) => Promise<Memory[]>;

/**
 * Validator function type for actions/evaluators
 */
export type Validator = (
  runtime: IAgentRuntime,
  message: Memory,
  state?: State
) => Promise<boolean>;

/**
 * Represents an action the agent can perform
 */
export interface Action {
  /** Similar action descriptions */
  similes?: string[];

  /** Detailed description */
  description: string;

  /** Example usages */
  examples?: ActionExample[][];

  /** Handler function */
  handler: Handler;

  /** Action name */
  name: string;

  /** Validation function */
  validate: Validator;
}

/**
 * Example for evaluating agent behavior
 */
export interface EvaluationExample {
  /** Evaluation context */
  prompt: string;

  /** Example messages */
  messages: Array<ActionExample>;

  /** Expected outcome */
  outcome: string;
}

/**
 * Evaluator for assessing agent responses
 */
export interface Evaluator {
  /** Whether to always run */
  alwaysRun?: boolean;

  /** Detailed description */
  description: string;

  /** Similar evaluator descriptions */
  similes?: string[];

  /** Example evaluations */
  examples: EvaluationExample[];

  /** Handler function */
  handler: Handler;

  /** Evaluator name */
  name: string;

  /** Validation function */
  validate: Validator;
}

export interface ProviderResult {
  values?: {
    [key: string]: any;
  };
  data?: {
    [key: string]: any;
  };
  text?: string;
}

/**
 * Provider for external data/services
 */
export interface Provider {
  /** Provider name */
  name: string;

  /** Description of the provider */
  description?: string;

  /** Whether the provider is dynamic */
  dynamic?: boolean;

  /** Position of the provider in the provider list, positive or negative */
  position?: number;

  /**
   * Whether the provider is private
   *
   * Private providers are not displayed in the regular provider list, they have to be called explicitly
   */
  private?: boolean;

  /** Data retrieval function */
  get: (runtime: IAgentRuntime, message: Memory, state: State) => Promise<ProviderResult>;
}

/**
 * Represents a relationship between users
 */
export interface Relationship {
  /** Unique identifier */
  id: UUID;

  /** First user ID */
  sourceEntityId: UUID;

  /** Second user ID */
  targetEntityId: UUID;

  /** Agent ID */
  agentId: UUID;

  /** Tags for filtering/categorizing relationships */
  tags: string[];

  /** Additional metadata about the relationship */
  metadata: {
    [key: string]: any;
  };

  /** Optional creation timestamp */
  createdAt?: string;
}

export interface Component {
  id: UUID;
  entityId: UUID;
  agentId: UUID;
  roomId: UUID;
  worldId: UUID;
  sourceEntityId: UUID;
  type: string;
  createdAt: number;
  data: {
    [key: string]: any;
  };
}

/**
 * Represents a user account
 */
export interface Entity {
  /** Unique identifier, optional on creation */
  id?: UUID;

  /** Names of the entity */
  names: string[];

  /** Optional additional metadata */
  metadata?: { [key: string]: any };

  /** Agent ID this account is related to, for agents should be themselves */
  agentId: UUID;

  /** Optional array of components */
  components?: Component[];
}

export type World = {
  id: UUID;
  name?: string;
  agentId: UUID;
  serverId: string;
  metadata?: {
    ownership?: {
      ownerId: string;
    };
    roles?: {
      [entityId: UUID]: Role;
    };
    [key: string]: unknown;
  };
};

export type RoomMetadata = Record<string, unknown>;

export type Room = {
  id: UUID;
  name?: string;
  agentId?: UUID;
  source: string;
  type: ChannelType;
  channelId?: string;
  serverId?: string;
  worldId?: UUID;
  metadata?: RoomMetadata;
};

/**
 * Room participant with account details
 */
export interface Participant {
  /** Unique identifier */
  id: UUID;

  /** Associated account */
  entity: Entity;
}

/**
 * Represents a media attachment
 */
export type Media = {
  /** Unique identifier */
  id: string;

  /** Media URL */
  url: string;

  /** Media title */
  title: string;

  /** Media source */
  source: string;

  /** Media description */
  description: string;

  /** Text content */
  text: string;

  /** Content type */
  contentType?: string;
};

export enum ChannelType {
  SELF = 'SELF', // Messages to self
  DM = 'dm', // Direct messages between two participants
  GROUP = 'group', // Group messages with multiple participants
  VOICE_DM = 'VOICE_DM', // Voice direct messages
  VOICE_GROUP = 'VOICE_GROUP', // Voice channels with multiple participants
  FEED = 'FEED', // Social media feed
  THREAD = 'THREAD', // Threaded conversation
  WORLD = 'WORLD', // World channel
  FORUM = 'FORUM', // Forum discussion
  // Legacy types - kept for backward compatibility but should be replaced
  API = 'API', // @deprecated - Use DM or GROUP instead
}

/**
 * Client instance
 */
export abstract class Service {
  /** Runtime instance */
  protected runtime!: IAgentRuntime;

  constructor(runtime?: IAgentRuntime) {
    if (runtime) {
      this.runtime = runtime;
    }
  }

  abstract stop(): Promise<void>;

  /** Service type */
  static serviceType: string;

  /** Service name */
  abstract capabilityDescription: string;

  /** Service configuration */
  config?: { [key: string]: any };

  /** Start service connection */
  static async start(_runtime: IAgentRuntime): Promise<Service> {
    throw new Error('Not implemented');
  }

  /** Stop service connection */
  static async stop(_runtime: IAgentRuntime): Promise<unknown> {
    throw new Error('Not implemented');
  }
}

export type Route = {
  type: 'GET' | 'POST' | 'PUT' | 'DELETE' | 'STATIC';
  path: string;
  filePath?: string;
  public?: boolean;
  name: string extends { public: true } ? string : string | undefined;
  handler?: (req: any, res: any, runtime: IAgentRuntime) => Promise<void>;
};

/**
 * Plugin for extending agent functionality
 */

export type PluginEvents = {
  [K in keyof EventPayloadMap]?: EventHandler<K>[];
} & {
  [key: string]: ((params: EventPayload) => Promise<any>)[];
};

export interface Plugin {
  name: string;
  description: string;

  // Initialize plugin with runtime services
  init?: (config: Record<string, string>, runtime: IAgentRuntime) => Promise<void>;

  // Configuration
  config?: { [key: string]: any };

  services?: (typeof Service)[];

  // Entity component definitions
  componentTypes?: {
    name: string;
    schema: Record<string, unknown>;
    validator?: (data: any) => boolean;
  }[];

  // Optional plugin features
  actions?: Action[];
  providers?: Provider[];
  evaluators?: Evaluator[];
  adapter?: IDatabaseAdapter;
  models?: {
    [key: string]: (...args: any[]) => Promise<any>;
  };
  events?: PluginEvents;
  routes?: Route[];
  tests?: TestSuite[];

  priority?: number;
}

export interface ProjectAgent {
  character: Character;
  init?: (runtime: IAgentRuntime) => Promise<void>;
  plugins?: Plugin[];
  tests?: TestSuite | TestSuite[];
}

export interface Project {
  agents: ProjectAgent[];
}

export type TemplateType =
  | string
  | ((options: { state: State | { [key: string]: string } }) => string);

/**
 * Configuration for an agent's character, defining its personality, knowledge, and capabilities.
 * This is a central piece of an agent's definition, used by the `AgentRuntime` to initialize and operate the agent.
 * It includes:
 * - `id`: Optional unique identifier for the character.
 * - `name`, `username`: Identifying names for the character.
 * - `system`: A system prompt that guides the agent's overall behavior.
 * - `templates`: A map of prompt templates for various situations (e.g., message generation, summarization).
 * - `bio`: A textual biography or description of the character.
 * - `messageExamples`, `postExamples`: Examples of how the character communicates.
 * - `topics`, `adjectives`: Keywords describing the character's knowledge areas and traits.
 * - `knowledge`: Paths to knowledge files or directories to be loaded into the agent's memory.
 * - `plugins`: A list of plugin names to be loaded for this character.
 * - `settings`, `secrets`: Configuration key-value pairs, with secrets being handled more securely.
 * - `style`: Guidelines for the character's writing style in different contexts (chat, post).
 */
export interface Character {
  /** Optional unique identifier */
  id?: UUID;

  /** Character name */
  name: string;

  /** Optional username */
  username?: string;

  /** Optional system prompt */
  system?: string;

  /** Optional prompt templates */
  templates?: {
    [key: string]: TemplateType;
  };

  /** Character biography */
  bio: string | string[];

  /** Example messages */
  messageExamples?: MessageExample[][];

  /** Example posts */
  postExamples?: string[];

  /** Known topics */
  topics?: string[];

  /** Character traits */
  adjectives?: string[];

  /** Optional knowledge base */
  knowledge?: (
    | string
    | { path: string; shared?: boolean }
    | { directory: string; shared?: boolean }
  )[];

  /** Available plugins */
  plugins?: string[];

  /** Optional configuration */
  settings?: {
    [key: string]: any | string | boolean | number;
  };

  /** Optional secrets */
  secrets?: {
    [key: string]: string | boolean | number;
  };

  /** Writing style guides */
  style?: {
    all?: string[];
    chat?: string[];
    post?: string[];
  };
}

export enum AgentStatus {
  ACTIVE = 'active',
  INACTIVE = 'inactive',
}

/**
 * Represents an operational agent, extending the `Character` definition with runtime status and timestamps.
 * While `Character` defines the blueprint, `Agent` represents an instantiated and potentially running version.
 * It includes:
 * - `enabled`: A boolean indicating if the agent is currently active or disabled.
 * - `status`: The current operational status, typically `AgentStatus.ACTIVE` or `AgentStatus.INACTIVE`.
 * - `createdAt`, `updatedAt`: Timestamps for when the agent record was created and last updated in the database.
 * This interface is primarily used by the `IDatabaseAdapter` for agent management.
 */
export interface Agent extends Character {
  enabled?: boolean;
  status?: AgentStatus;
  createdAt: number;
  updatedAt: number;
}

/**
 * Interface for database operations
 */
export interface IDatabaseAdapter {
  /** Database instance */
  db: any;

  /** Initialize database connection */
  init(): Promise<void>;

  /** Close database connection */
  close(): Promise<void>;

  getConnection(): Promise<PGlite | PgPool>;

  getAgent(agentId: UUID): Promise<Agent | null>;

  /** Get all agents */
  getAgents(): Promise<Partial<Agent>[]>;

  createAgent(agent: Partial<Agent>): Promise<boolean>;

  updateAgent(agentId: UUID, agent: Partial<Agent>): Promise<boolean>;

  deleteAgent(agentId: UUID): Promise<boolean>;

  ensureAgentExists(agent: Partial<Agent>): Promise<Agent>;

  ensureEmbeddingDimension(dimension: number): Promise<void>;

  /** Get entity by ID */
  getEntityById(entityId: UUID): Promise<Entity | null>;

  /** Get entities for room */
  getEntitiesForRoom(roomId: UUID, includeComponents?: boolean): Promise<Entity[]>;

  /** Create new entity */
  createEntity(entity: Entity): Promise<boolean>;

  /** Update entity */
  updateEntity(entity: Entity): Promise<void>;

  /** Get component by ID */
  getComponent(
    entityId: UUID,
    type: string,
    worldId?: UUID,
    sourceEntityId?: UUID
  ): Promise<Component | null>;

  /** Get all components for an entity */
  getComponents(entityId: UUID, worldId?: UUID, sourceEntityId?: UUID): Promise<Component[]>;

  /** Create component */
  createComponent(component: Component): Promise<boolean>;

  /** Update component */
  updateComponent(component: Component): Promise<void>;

  /** Delete component */
  deleteComponent(componentId: UUID): Promise<void>;

  /** Get memories matching criteria */
  getMemories(params: {
    entityId?: UUID;
    agentId?: UUID;
    count?: number;
    unique?: boolean;
    tableName: string;
    start?: number;
    end?: number;
    roomId?: UUID;
    worldId?: UUID;
  }): Promise<Memory[]>;

  getMemoryById(id: UUID): Promise<Memory | null>;

  getMemoriesByIds(ids: UUID[], tableName?: string): Promise<Memory[]>;

  getMemoriesByRoomIds(params: {
    tableName: string;
    roomIds: UUID[];
    limit?: number;
  }): Promise<Memory[]>;

  getCachedEmbeddings(params: {
    query_table_name: string;
    query_threshold: number;
    query_input: string;
    query_field_name: string;
    query_field_sub_name: string;
    query_match_count: number;
  }): Promise<{ embedding: number[]; levenshtein_score: number }[]>;

  log(params: {
    body: { [key: string]: unknown };
    entityId: UUID;
    roomId: UUID;
    type: string;
  }): Promise<void>;

  getLogs(params: {
    entityId: UUID;
    roomId?: UUID;
    type?: string;
    count?: number;
    offset?: number;
  }): Promise<Log[]>;

  deleteLog(logId: UUID): Promise<void>;

  searchMemories(params: {
    embedding: number[];
    match_threshold?: number;
    count?: number;
    unique?: boolean;
    tableName: string;
    query?: string;
    roomId?: UUID;
    worldId?: UUID;
    entityId?: UUID;
  }): Promise<Memory[]>;

  createMemory(memory: Memory, tableName: string, unique?: boolean): Promise<UUID>;

  updateMemory(memory: Partial<Memory> & { id: UUID; metadata?: MemoryMetadata }): Promise<boolean>;

  deleteMemory(memoryId: UUID): Promise<void>;

  deleteAllMemories(roomId: UUID, tableName: string): Promise<void>;

  countMemories(roomId: UUID, unique?: boolean, tableName?: string): Promise<number>;

  createWorld(world: World): Promise<UUID>;

  getWorld(id: UUID): Promise<World | null>;

  removeWorld(id: UUID): Promise<void>;

  getAllWorlds(): Promise<World[]>;

  updateWorld(world: World): Promise<void>;

  getRoom(roomId: UUID): Promise<Room | null>;

  createRoom({ id, name, source, type, channelId, serverId, worldId }: Room): Promise<UUID>;

  deleteRoom(roomId: UUID): Promise<void>;

  deleteRoomsByServerId(serverId: UUID): Promise<void>;

  updateRoom(room: Room): Promise<void>;

  getRoomsForParticipant(entityId: UUID): Promise<UUID[]>;

  getRoomsForParticipants(userIds: UUID[]): Promise<UUID[]>;

  getRooms(worldId: UUID): Promise<Room[]>;

  addParticipant(entityId: UUID, roomId: UUID): Promise<boolean>;

  removeParticipant(entityId: UUID, roomId: UUID): Promise<boolean>;

  getParticipantsForEntity(entityId: UUID): Promise<Participant[]>;

  getParticipantsForRoom(roomId: UUID): Promise<UUID[]>;

  getParticipantUserState(roomId: UUID, entityId: UUID): Promise<'FOLLOWED' | 'MUTED' | null>;

  setParticipantUserState(
    roomId: UUID,
    entityId: UUID,
    state: 'FOLLOWED' | 'MUTED' | null
  ): Promise<void>;

  /**
   * Creates a new relationship between two entities.
   * @param params Object containing the relationship details
   * @returns Promise resolving to boolean indicating success
   */
  createRelationship(params: {
    sourceEntityId: UUID;
    targetEntityId: UUID;
    tags?: string[];
    metadata?: { [key: string]: any };
  }): Promise<boolean>;

  /**
   * Updates an existing relationship between two entities.
   * @param relationship The relationship object with updated data
   * @returns Promise resolving to void
   */
  updateRelationship(relationship: Relationship): Promise<void>;

  /**
   * Retrieves a relationship between two entities if it exists.
   * @param params Object containing the entity IDs and agent ID
   * @returns Promise resolving to the Relationship object or null if not found
   */
  getRelationship(params: {
    sourceEntityId: UUID;
    targetEntityId: UUID;
  }): Promise<Relationship | null>;

  /**
   * Retrieves all relationships for a specific entity.
   * @param params Object containing the user ID, agent ID and optional tags to filter by
   * @returns Promise resolving to an array of Relationship objects
   */
  getRelationships(params: { entityId: UUID; tags?: string[] }): Promise<Relationship[]>;

  ensureEmbeddingDimension(dimension: number): Promise<void>;

  getCache<T>(key: string): Promise<T | undefined>;
  setCache<T>(key: string, value: T): Promise<boolean>;
  deleteCache(key: string): Promise<boolean>;

  // Only task instance methods - definitions are in-memory
  createTask(task: Task): Promise<UUID>;
  getTasks(params: { roomId?: UUID; tags?: string[]; entityId?: UUID }): Promise<Task[]>;
  getTask(id: UUID): Promise<Task | null>;
  getTasksByName(name: string): Promise<Task[]>;
  updateTask(id: UUID, task: Partial<Task>): Promise<void>;
  deleteTask(id: UUID): Promise<void>;
}

/**
 * Result interface for embedding similarity searches
 */
export interface EmbeddingSearchResult {
  embedding: number[];
  levenshtein_score: number;
}

/**
 * Options for memory retrieval operations
 */
export interface MemoryRetrievalOptions {
  roomId: UUID;
  count?: number;
  unique?: boolean;
  start?: number;
  end?: number;
  agentId?: UUID;
}

/**
 * Options for memory search operations
 */
export interface MemorySearchOptions {
  embedding: number[];
  match_threshold?: number;
  count?: number;
  roomId: UUID;
  agentId?: UUID;
  unique?: boolean;
  metadata?: Partial<MemoryMetadata>;
}

/**
 * Options for multi-room memory retrieval
 */
export interface MultiRoomMemoryOptions {
  roomIds: UUID[];
  limit?: number;
  agentId?: UUID;
}

/**
 * Unified options pattern for memory operations
 * Provides a simpler, more consistent interface
 */
export interface UnifiedMemoryOptions {
  roomId: UUID;
  limit?: number; // Unified naming (replacing 'count')
  agentId?: UUID; // Common optional parameter
  unique?: boolean; // Common flag for duplication control
  start?: number; // Pagination start
  end?: number; // Pagination end
}

/**
 * Specialized memory search options
 */
export interface UnifiedSearchOptions extends UnifiedMemoryOptions {
  embedding: number[];
  similarity?: number; // Clearer name than 'match_threshold'
}

/**
 * Information describing the target of a message.
 */
export interface TargetInfo {
  source: string; // Platform identifier (e.g., 'discord', 'telegram', 'websocket-api')
  roomId?: UUID; // Target room ID (platform-specific or runtime-specific)
  channelId?: string; // Platform-specific channel/chat ID
  serverId?: string; // Platform-specific server/guild ID
  entityId?: UUID; // Target user ID (for DMs)
  threadId?: string; // Platform-specific thread ID (e.g., Telegram topics)
  // Add other relevant platform-specific identifiers as needed
}

/**
 * Function signature for handlers responsible for sending messages to specific platforms.
 */
export type SendHandlerFunction = (
  runtime: IAgentRuntime,
  target: TargetInfo,
  content: Content
) => Promise<void>;

/**
 * Represents the core runtime environment for an agent.
 * Defines methods for database interaction, plugin management, event handling,
 * state composition, model usage, and task management.
 */
export interface IAgentRuntime extends IDatabaseAdapter {
  // Properties
  agentId: UUID;
  character: Character;
  providers: Provider[];
  actions: Action[];
  evaluators: Evaluator[];
  plugins: Plugin[];
  services: Map<ServiceTypeName, Service>;
  events: Map<string, ((params: any) => Promise<void>)[]>;
  fetch?: typeof fetch | null;
  routes: Route[];

  // Methods
  registerPlugin(plugin: Plugin): Promise<void>;

  initialize(): Promise<void>;

  getConnection(): Promise<PGlite | PgPool>;

  getKnowledge(
    message: Memory,
    scope?: { roomId?: UUID; worldId?: UUID; entityId?: UUID }
  ): Promise<KnowledgeItem[]>;
  addKnowledge(
    item: KnowledgeItem,
    options: {
      targetTokens: number;
      overlap: number;
      modelContextSize: number;
    },
    scope?: { roomId?: UUID; worldId?: UUID; entityId?: UUID }
  ): Promise<void>;

  getService<T extends Service>(service: ServiceTypeName | string): T | null;

  getAllServices(): Map<ServiceTypeName, Service>;

  registerService(service: typeof Service): Promise<void>;

  // Keep these methods for backward compatibility
  registerDatabaseAdapter(adapter: IDatabaseAdapter): void;

  setSetting(key: string, value: string | boolean | null | any, secret?: boolean): void;

  getSetting(key: string): string | boolean | null | any;

  getConversationLength(): number;

  processActions(
    message: Memory,
    responses: Memory[],
    state?: State,
    callback?: HandlerCallback
  ): Promise<void>;

  evaluate(
    message: Memory,
    state?: State,
    didRespond?: boolean,
    callback?: HandlerCallback,
    responses?: Memory[]
  ): Promise<Evaluator[] | null>;

  registerProvider(provider: Provider): void;

  registerAction(action: Action): void;

  registerEvaluator(evaluator: Evaluator): void;

  ensureConnection({
    entityId,
    roomId,
    metadata,
    userName,
    worldName,
    name,
    source,
    channelId,
    serverId,
    type,
    worldId,
    userId,
  }: {
    entityId: UUID;
    roomId: UUID;
    userName?: string;
    name?: string;
    worldName?: string;
    source?: string;
    channelId?: string;
    serverId?: string;
    type: ChannelType;
    worldId: UUID;
    userId?: UUID;
    metadata?: Record<string, any>;
  }): Promise<void>;

  ensureParticipantInRoom(entityId: UUID, roomId: UUID): Promise<void>;

  ensureWorldExists(world: World): Promise<void>;

  ensureRoomExists(room: Room): Promise<void>;

  composeState(message: Memory, includeList?: string[], skipCache?: boolean): Promise<State>;

  /**
   * Use a model with strongly typed parameters and return values based on model type
   * @template T - The model type to use
   * @template R - The expected return type, defaults to the type defined in ModelResultMap[T]
   * @param {T} modelType - The type of model to use
   * @param {ModelParamsMap[T] | any} params - The parameters for the model, typed based on model type
   * @returns {Promise<R>} - The model result, typed based on the provided generic type parameter
   */
  useModel<T extends ModelTypeName, R = ModelResultMap[T]>(
    modelType: T,
    params: Omit<ModelParamsMap[T], 'runtime'> | any
  ): Promise<R>;

  registerModel(
    modelType: ModelTypeName | string,
    handler: (params: any) => Promise<any>,
    provider: string,
    priority?: number
  ): void;

  getModel(
    modelType: ModelTypeName | string
  ): ((runtime: IAgentRuntime, params: any) => Promise<any>) | undefined;

  registerEvent(event: string, handler: (params: any) => Promise<void>): void;

  getEvent(event: string): ((params: any) => Promise<void>)[] | undefined;

  emitEvent(event: string | string[], params: any): Promise<void>;

  // In-memory task definition methods
  registerTaskWorker(taskHandler: TaskWorker): void;
  getTaskWorker(name: string): TaskWorker | undefined;

  stop(): Promise<void>;

  addEmbeddingToMemory(memory: Memory): Promise<Memory>;

  /**
   * Registers a handler function responsible for sending messages to a specific source/platform.
   * @param source - The unique identifier string for the source (e.g., 'discord', 'telegram').
   * @param handler - The SendHandlerFunction to be called for this source.
   */
  registerSendHandler(source: string, handler: SendHandlerFunction): void;

  /**
   * Sends a message to a specified target using the appropriate registered handler.
   * @param target - Information describing the target recipient and platform.
   * @param content - The message content to send.
   * @returns Promise resolving when the message sending process is initiated or completed.
   */
  sendMessageToTarget(target: TargetInfo, content: Content): Promise<void>;
}

/**
 * Interface for settings object with key-value pairs.
 */
/**
 * Interface representing settings with string key-value pairs.
 */
export interface RuntimeSettings {
  [key: string]: string | undefined;
}

/**
 * Represents a single item of knowledge that can be processed and stored by the agent.
 * Knowledge items consist of content (text and optional structured data) and metadata.
 * These items are typically added to the agent's knowledge base via `AgentRuntime.addKnowledge`
 * and retrieved using `AgentRuntime.getKnowledge`.
 * The `id` is a unique identifier for the knowledge item, often derived from its source or content.
 */
export type KnowledgeItem = {
  /** A Universally Unique Identifier for this specific knowledge item. */
  id: UUID;
  /** The actual content of the knowledge item, which must include text and can have other fields. */
  content: Content;
  /** Optional metadata associated with this knowledge item, conforming to `MemoryMetadata`. */
  metadata?: MemoryMetadata;
};

/**
 * Defines the scope or visibility of knowledge items within the agent's system.
 * - `SHARED`: Indicates knowledge that is broadly accessible, potentially across different agents or users if the system architecture permits.
 * - `PRIVATE`: Indicates knowledge that is restricted, typically to the specific agent or user context it belongs to.
 * This enum is used to manage access and retrieval of knowledge items, often in conjunction with `AgentRuntime.addKnowledge` or `AgentRuntime.getKnowledge` scopes.
 */
export enum KnowledgeScope {
  SHARED = 'shared',
  PRIVATE = 'private',
}

/**
 * Specifies prefixes for keys used in caching mechanisms, helping to namespace cached data.
 * For example, `KNOWLEDGE` might be used to prefix keys for cached knowledge embeddings or processed documents.
 * This helps in organizing the cache and avoiding key collisions.
 * Used internally by caching strategies, potentially within `IDatabaseAdapter` cache methods or runtime caching layers.
 */
export enum CacheKeyPrefix {
  KNOWLEDGE = 'knowledge',
}

/**
 * Represents an item within a directory listing, specifically for knowledge loading.
 * When an agent's `Character.knowledge` configuration includes a directory, this type
 * is used to specify the path to that directory and whether its contents should be treated as shared.
 * - `directory`: The path to the directory containing knowledge files.
 * - `shared`: An optional boolean (defaults to false) indicating if the knowledge from this directory is considered shared or private.
 */
export interface DirectoryItem {
  /** The path to the directory containing knowledge files. */
  directory: string;
  /** If true, knowledge from this directory is considered shared; otherwise, it's private. Defaults to false. */
  shared?: boolean;
}

/**
 * Represents a row structure, typically from a database query related to text chunking or processing.
 * This interface is quite minimal and seems to be a placeholder or a base for more specific chunk-related types.
 * The `id` would be the unique identifier for the chunk.
 * It might be used when splitting large documents into smaller, manageable pieces for embedding or analysis.
 */
export interface ChunkRow {
  /** The unique identifier for this chunk of text. */
  id: string;
  // Add other properties if needed
}

/**
 * Parameters for generating text using a language model.
 * This structure is typically passed to `AgentRuntime.useModel` when the `modelType` is one of
 * `ModelType.TEXT_SMALL`, `ModelType.TEXT_LARGE`, `ModelType.TEXT_REASONING_SMALL`,
 * `ModelType.TEXT_REASONING_LARGE`, or `ModelType.TEXT_COMPLETION`.
 * It includes essential information like the prompt, model type, and various generation controls.
 */
export type GenerateTextParams = {
  /** The `AgentRuntime` instance, providing access to models and other services. */
  runtime: IAgentRuntime;
  /** The input string or prompt that the language model will use to generate text. */
  prompt: string;
  /** Specifies the type of text generation model to use (e.g., TEXT_LARGE, REASONING_SMALL). */
  modelType: ModelTypeName;
  /** Optional. The maximum number of tokens to generate in the response. */
  maxTokens?: number;
  /** Optional. Controls randomness (0.0-1.0). Lower values are more deterministic, higher are more creative. */
  temperature?: number;
  /** Optional. Penalizes new tokens based on their existing frequency in the text so far. */
  frequencyPenalty?: number;
  /** Optional. Penalizes new tokens based on whether they appear in the text so far. */
  presencePenalty?: number;
  /** Optional. A list of sequences at which the model will stop generating further tokens. */
  stopSequences?: string[];
};

/**
 * Parameters for tokenizing text, i.e., converting a string into a sequence of numerical tokens.
 * This is a common preprocessing step for many language models.
 * This structure is used with `AgentRuntime.useModel` when the `modelType` is `ModelType.TEXT_TOKENIZER_ENCODE`.
 */
export interface TokenizeTextParams {
  /** The input string to be tokenized. */
  prompt: string;
  /** The model type to use for tokenization, which determines the tokenizer algorithm and vocabulary. */
  modelType: ModelTypeName;
}

/**
 * Parameters for detokenizing text, i.e., converting a sequence of numerical tokens back into a string.
 * This is the reverse operation of tokenization.
 * This structure is used with `AgentRuntime.useModel` when the `modelType` is `ModelType.TEXT_TOKENIZER_DECODE`.
 */
export interface DetokenizeTextParams {
  /** An array of numerical tokens to be converted back into text. */
  tokens: number[];
  /** The model type used for detokenization, ensuring consistency with the original tokenization. */
  modelType: ModelTypeName;
}

/**
 * Represents a test case for evaluating agent or plugin functionality.
 * Each test case has a name and a function that contains the test logic.
 * The test function receives the `IAgentRuntime` instance, allowing it to interact with the agent's capabilities.
 * Test cases are typically grouped into `TestSuite`s.
 */
export interface TestCase {
  /** A descriptive name for the test case, e.g., "should respond to greetings". */
  name: string;
  /**
   * The function that executes the test logic. It can be synchronous or asynchronous.
   * It receives the `IAgentRuntime` to interact with the agent and its services.
   * The function should typically contain assertions to verify expected outcomes.
   */
  fn: (runtime: IAgentRuntime) => Promise<void> | void;
}

/**
 * Represents a suite of related test cases for an agent or plugin.
 * This helps in organizing tests and running them collectively.
 * A `ProjectAgent` can define one or more `TestSuite`s.
 */
export interface TestSuite {
  /** A descriptive name for the test suite, e.g., "Core Functionality Tests". */
  name: string;
  /** An array of `TestCase` objects that belong to this suite. */
  tests: TestCase[];
}

// Represents an agent in the TeeAgent table, containing details about the agent.
/**
 * Represents an agent's registration details within a Trusted Execution Environment (TEE) context.
 * This is typically stored in a database table (e.g., `TeeAgent`) to manage agents operating in a TEE.
 * It allows for multiple registrations of the same `agentId` to support scenarios where an agent might restart,
 * generating a new keypair and attestation each time.
 */
export interface TeeAgent {
  /** Primary key for the TEE agent registration record (e.g., a UUID or auto-incrementing ID). */
  id: string; // Primary key
  // Allow duplicate agentId.
  // This is to support the case where the same agentId is registered multiple times.
  // Each time the agent restarts, we will generate a new keypair and attestation.
  /** The core identifier of the agent, which can be duplicated across multiple TEE registrations. */
  agentId: string;
  /** The human-readable name of the agent. */
  agentName: string;
  /** Timestamp (e.g., Unix epoch in milliseconds) when this TEE registration was created. */
  createdAt: number;
  /** The public key associated with this specific TEE agent instance/session. */
  publicKey: string;
  /** The attestation document proving the authenticity and integrity of the TEE instance. */
  attestation: string;
}

/**
 * Defines the operational modes for a Trusted Execution Environment (TEE).
 * This enum is used to configure how TEE functionalities are engaged, allowing for
 * different setups for local development, Docker-based development, and production.
 */
export enum TEEMode {
  /** TEE functionality is completely disabled. */
  OFF = 'OFF',
  /** For local development, potentially using a TEE simulator. */
  LOCAL = 'LOCAL', // For local development with simulator
  /** For Docker-based development environments, possibly with a TEE simulator. */
  DOCKER = 'DOCKER', // For docker development with simulator
  /** For production deployments, using actual TEE hardware without a simulator. */
  PRODUCTION = 'PRODUCTION', // For production without simulator
}

/**
 * Represents a quote obtained during remote attestation for a Trusted Execution Environment (TEE).
 * This quote is a piece of evidence provided by the TEE, cryptographically signed, which can be
 * verified by a relying party to ensure the TEE's integrity and authenticity.
 */
export interface RemoteAttestationQuote {
  /** The attestation quote data, typically a base64 encoded string or similar format. */
  quote: string;
  /** Timestamp (e.g., Unix epoch in milliseconds) when the quote was generated or received. */
  timestamp: number;
}

/**
 * Data structure used in the attestation process for deriving a key within a Trusted Execution Environment (TEE).
 * This information helps establish a secure channel or verify the identity of the agent instance
 * requesting key derivation.
 */
export interface DeriveKeyAttestationData {
  /** The unique identifier of the agent for which the key derivation is being attested. */
  agentId: string;
  /** The public key of the agent instance involved in the key derivation process. */
  publicKey: string;
  /** Optional subject or context information related to the key derivation. */
  subject?: string;
}

/**
 * Represents a message that has been attested by a Trusted Execution Environment (TEE).
 * This structure binds a message to an agent's identity and a timestamp, all within the
 * context of a remote attestation process, ensuring the message originated from a trusted TEE instance.
 */
export interface RemoteAttestationMessage {
  /** The unique identifier of the agent sending the attested message. */
  agentId: string;
  /** Timestamp (e.g., Unix epoch in milliseconds) when the message was attested or sent. */
  timestamp: number;
  /** The actual message content, including details about the entity, room, and the content itself. */
  message: {
    entityId: string;
    roomId: string;
    content: string;
  };
}

/**
 * Enumerates different types or vendors of Trusted Execution Environments (TEEs).
 * This allows the system to adapt to specific TEE technologies, like Intel TDX on DSTACK.
 */
export enum TeeType {
  /** Represents Intel Trusted Domain Extensions (TDX) running on DSTACK infrastructure. */
  TDX_DSTACK = 'tdx_dstack',
}

/**
 * Configuration options specific to a particular Trusted Execution Environment (TEE) vendor.
 * This allows for vendor-specific settings to be passed to the TEE plugin or service.
 * The structure is a generic key-value map, as configurations can vary widely between vendors.
 */
export interface TeeVendorConfig {
  // Add vendor-specific configuration options here
  [key: string]: unknown;
}

/**
 * Configuration for a TEE (Trusted Execution Environment) plugin.
 * This allows specifying the TEE vendor and any vendor-specific configurations.
 * It's used to initialize and configure TEE-related functionalities within the agent system.
 */
export interface TeePluginConfig {
  /** Optional. The name or identifier of the TEE vendor (e.g., 'tdx_dstack' from `TeeType`). */
  vendor?: string;
  /** Optional. Vendor-specific configuration options, conforming to `TeeVendorConfig`. */
  vendorConfig?: TeeVendorConfig;
}

/**
 * Defines the contract for a Task Worker, which is responsible for executing a specific type of task.
 * Task workers are registered with the `AgentRuntime` and are invoked when a `Task` of their designated `name` needs processing.
 * This pattern allows for modular and extensible background task processing.
 */
export interface TaskWorker {
  /** The unique name of the task type this worker handles. This name links `Task` instances to this worker. */
  name: string;
  /**
   * The core execution logic for the task. This function is called by the runtime when a task needs to be processed.
   * It receives the `AgentRuntime`, task-specific `options`, and the `Task` object itself.
   */
  execute: (
    runtime: IAgentRuntime,
    options: { [key: string]: unknown },
    task: Task
  ) => Promise<void>;
  /**
   * Optional validation function that can be used to determine if a task is valid or should be executed,
   * often based on the current message and state. This might be used by an action or evaluator
   * before creating or queueing a task.
   */
  validate?: (runtime: IAgentRuntime, message: Memory, state: State) => Promise<boolean>;
}

/**
 * Defines metadata associated with a `Task`.
 * This can include scheduling information like `updateInterval` or UI-related details
 * for presenting task options to a user.
 * The `[key: string]: unknown;` allows for additional, unspecified metadata fields.
 */
export type TaskMetadata = {
  /** Optional. If the task is recurring, this specifies the interval in milliseconds between updates or executions. */
  updateInterval?: number;
  /** Optional. Describes options or parameters that can be configured for this task, often for UI presentation. */
  options?: {
    name: string;
    description: string;
  }[];
  /** Allows for other dynamic metadata properties related to the task. */
  [key: string]: unknown;
};

/**
 * Represents a task to be performed, often in the background or at a later time.
 * Tasks are managed by the `AgentRuntime` and processed by registered `TaskWorker`s.
 * They can be associated with a room, world, and tagged for categorization and retrieval.
 * The `IDatabaseAdapter` handles persistence of task data.
 */
export interface Task {
  /** Optional. A Universally Unique Identifier for the task. Generated if not provided. */
  id?: UUID;
  /** The name of the task, which should correspond to a registered `TaskWorker.name`. */
  name: string;
  /** Optional. Timestamp of the last update to this task. */
  updatedAt?: number;
  /** Optional. Metadata associated with the task, conforming to `TaskMetadata`. */
  metadata?: TaskMetadata;
  /** A human-readable description of what the task does or its purpose. */
  description: string;
  /** Optional. The UUID of the room this task is associated with. */
  roomId?: UUID;
  /** Optional. The UUID of the world this task is associated with. */
  worldId?: UUID;
<<<<<<< HEAD
  entityId?: UUID;
=======
  /** An array of string tags for categorizing or filtering tasks. */
>>>>>>> dfb2acd0
  tags: string[];
}

/**
 * Defines roles within a system, typically for access control or permissions, often within a `World`.
 * - `OWNER`: Represents the highest level of control, typically the creator or primary administrator.
 * - `ADMIN`: Represents administrative privileges, usually a subset of owner capabilities.
 * - `NONE`: Indicates no specific role or default, minimal permissions.
 * These roles are often used in `World.metadata.roles` to assign roles to entities.
 */
export enum Role {
  OWNER = 'OWNER',
  ADMIN = 'ADMIN',
  NONE = 'NONE',
}

export interface Setting {
  name: string;
  description: string; // Used in chat context when discussing the setting
  usageDescription: string; // Used during settings to guide users
  value: string | boolean | null;
  required: boolean;
  public?: boolean; // If true, shown in public channels
  secret?: boolean; // If true, value is masked and only shown during settings
  validation?: (value: any) => boolean;
  dependsOn?: string[];
  onSetAction?: (value: any) => string;
  visibleIf?: (settings: { [key: string]: Setting }) => boolean;
}

export interface WorldSettings {
  [key: string]: Setting;
}

export interface OnboardingConfig {
  settings: {
    [key: string]: Omit<Setting, 'value'>;
  };
}

/**
 * Base parameters common to all model types
 */
export interface BaseModelParams {
  /** The agent runtime for accessing services and utilities */
  runtime: IAgentRuntime;
}

/**
 * Parameters for text generation models
 */
export interface TextGenerationParams extends BaseModelParams {
  /** The prompt to generate text from */
  prompt: string;
  /** Model temperature (0.0 to 1.0, lower is more deterministic) */
  temperature?: number;
  /** Maximum number of tokens to generate */
  maxTokens?: number;
  /** Sequences that should stop generation when encountered */
  stopSequences?: string[];
  /** Frequency penalty to apply */
  frequencyPenalty?: number;
  /** Presence penalty to apply */
  presencePenalty?: number;
}

/**
 * Parameters for text embedding models
 */
export interface TextEmbeddingParams extends BaseModelParams {
  /** The text to create embeddings for */
  text: string;
}

/**
 * Parameters for text tokenization models
 */
export interface TokenizeTextParams extends BaseModelParams {
  /** The text to tokenize */
  prompt: string;
  /** The model type to use for tokenization */
  modelType: ModelTypeName;
}

/**
 * Parameters for text detokenization models
 */
export interface DetokenizeTextParams extends BaseModelParams {
  /** The tokens to convert back to text */
  tokens: number[];
  /** The model type to use for detokenization */
  modelType: ModelTypeName;
}

/**
 * Parameters for image generation models
 */
export interface ImageGenerationParams extends BaseModelParams {
  /** The prompt describing the image to generate */
  prompt: string;
  /** The dimensions of the image to generate */
  size?: string;
  /** Number of images to generate */
  count?: number;
}

/**
 * Parameters for image description models
 */
export interface ImageDescriptionParams extends BaseModelParams {
  /** The URL or path of the image to describe */
  imageUrl: string;
  /** Optional prompt to guide the description */
  prompt?: string;
}

/**
 * Parameters for transcription models
 */
export interface TranscriptionParams extends BaseModelParams {
  /** The URL or path of the audio file to transcribe */
  audioUrl: string;
  /** Optional prompt to guide transcription */
  prompt?: string;
}

/**
 * Parameters for text-to-speech models
 */
export interface TextToSpeechParams extends BaseModelParams {
  /** The text to convert to speech */
  text: string;
  /** The voice to use */
  voice?: string;
  /** The speaking speed */
  speed?: number;
}

/**
 * Parameters for audio processing models
 */
export interface AudioProcessingParams extends BaseModelParams {
  /** The URL or path of the audio file to process */
  audioUrl: string;
  /** The type of audio processing to perform */
  processingType: string;
}

/**
 * Parameters for video processing models
 */
export interface VideoProcessingParams extends BaseModelParams {
  /** The URL or path of the video file to process */
  videoUrl: string;
  /** The type of video processing to perform */
  processingType: string;
}

/**
 * Optional JSON schema for validating generated objects
 */
export type JSONSchema = {
  type: string;
  properties?: Record<string, any>;
  required?: string[];
  items?: JSONSchema;
  [key: string]: any;
};

/**
 * Parameters for object generation models
 * @template T - The expected return type, inferred from schema if provided
 */
export interface ObjectGenerationParams<T = any> extends BaseModelParams {
  /** The prompt describing the object to generate */
  prompt: string;
  /** Optional JSON schema for validation */
  schema?: JSONSchema;
  /** Type of object to generate */
  output?: 'object' | 'array' | 'enum';
  /** For enum type, the allowed values */
  enumValues?: string[];
  /** Model type to use */
  modelType?: ModelTypeName;
  /** Model temperature (0.0 to 1.0) */
  temperature?: number;
  /** Sequences that should stop generation */
  stopSequences?: string[];
}

/**
 * Map of model types to their parameter types
 */
export interface ModelParamsMap {
  [ModelType.TEXT_SMALL]: TextGenerationParams;
  [ModelType.TEXT_LARGE]: TextGenerationParams;
  [ModelType.TEXT_EMBEDDING]: TextEmbeddingParams | string | null;
  [ModelType.TEXT_TOKENIZER_ENCODE]: TokenizeTextParams;
  [ModelType.TEXT_TOKENIZER_DECODE]: DetokenizeTextParams;
  [ModelType.TEXT_REASONING_SMALL]: TextGenerationParams;
  [ModelType.TEXT_REASONING_LARGE]: TextGenerationParams;
  [ModelType.IMAGE]: ImageGenerationParams;
  [ModelType.IMAGE_DESCRIPTION]: ImageDescriptionParams | string;
  [ModelType.TRANSCRIPTION]: TranscriptionParams | Buffer | string;
  [ModelType.TEXT_TO_SPEECH]: TextToSpeechParams | string;
  [ModelType.AUDIO]: AudioProcessingParams;
  [ModelType.VIDEO]: VideoProcessingParams;
  [ModelType.OBJECT_SMALL]: ObjectGenerationParams<any>;
  [ModelType.OBJECT_LARGE]: ObjectGenerationParams<any>;
  // Allow string index for custom model types
  [key: string]: BaseModelParams | any;
}

/**
 * Map of model types to their return value types
 */
export interface ModelResultMap {
  [ModelType.TEXT_SMALL]: string;
  [ModelType.TEXT_LARGE]: string;
  [ModelType.TEXT_EMBEDDING]: number[];
  [ModelType.TEXT_TOKENIZER_ENCODE]: number[];
  [ModelType.TEXT_TOKENIZER_DECODE]: string;
  [ModelType.TEXT_REASONING_SMALL]: string;
  [ModelType.TEXT_REASONING_LARGE]: string;
  [ModelType.IMAGE]: { url: string }[];
  [ModelType.IMAGE_DESCRIPTION]: { title: string; description: string };
  [ModelType.TRANSCRIPTION]: string;
  [ModelType.TEXT_TO_SPEECH]: any | Buffer;
  [ModelType.AUDIO]: any; // Specific return type depends on processing type
  [ModelType.VIDEO]: any; // Specific return type depends on processing type
  [ModelType.OBJECT_SMALL]: any;
  [ModelType.OBJECT_LARGE]: any;
  // Allow string index for custom model types
  [key: string]: any;
}

/**
 * Standard event types across all platforms
 */
export enum EventType {
  // World events
  WORLD_JOINED = 'WORLD_JOINED',
  WORLD_CONNECTED = 'WORLD_CONNECTED',
  WORLD_LEFT = 'WORLD_LEFT',

  // Entity events
  ENTITY_JOINED = 'ENTITY_JOINED',
  ENTITY_LEFT = 'ENTITY_LEFT',
  ENTITY_UPDATED = 'ENTITY_UPDATED',

  // Room events
  ROOM_JOINED = 'ROOM_JOINED',
  ROOM_LEFT = 'ROOM_LEFT',

  // Message events
  MESSAGE_RECEIVED = 'MESSAGE_RECEIVED',
  MESSAGE_SENT = 'MESSAGE_SENT',

  // Voice events
  VOICE_MESSAGE_RECEIVED = 'VOICE_MESSAGE_RECEIVED',
  VOICE_MESSAGE_SENT = 'VOICE_MESSAGE_SENT',

  // Interaction events
  REACTION_RECEIVED = 'REACTION_RECEIVED',
  POST_GENERATED = 'POST_GENERATED',
  INTERACTION_RECEIVED = 'INTERACTION_RECEIVED',

  // Run events
  RUN_STARTED = 'RUN_STARTED',
  RUN_ENDED = 'RUN_ENDED',
  RUN_TIMEOUT = 'RUN_TIMEOUT',

  // Action events
  ACTION_STARTED = 'ACTION_STARTED',
  ACTION_COMPLETED = 'ACTION_COMPLETED',

  // Evaluator events
  EVALUATOR_STARTED = 'EVALUATOR_STARTED',
  EVALUATOR_COMPLETED = 'EVALUATOR_COMPLETED',

  // Model events
  MODEL_USED = 'MODEL_USED',
}

/**
 * Platform-specific event type prefix
 */
export enum PlatformPrefix {
  DISCORD = 'DISCORD',
  TELEGRAM = 'TELEGRAM',
  TWITTER = 'TWITTER',
}

/**
 * Base payload interface for all events
 */
export interface EventPayload {
  runtime: IAgentRuntime;
  source: string;
  onComplete?: () => void;
}

/**
 * Payload for world-related events
 */
export interface WorldPayload extends EventPayload {
  world: World;
  rooms: Room[];
  entities: Entity[];
}

/**
 * Payload for entity-related events
 */
export interface EntityPayload extends EventPayload {
  entityId: UUID;
  worldId?: UUID;
  roomId?: UUID;
  metadata?: {
    orginalId: string;
    username: string;
    displayName?: string;
    [key: string]: any;
  };
}

/**
 * Payload for reaction-related events
 */
export interface MessagePayload extends EventPayload {
  message: Memory;
  callback?: HandlerCallback;
  onComplete?: () => void;
}

/**
 * Payload for events that are invoked without a message
 */
export interface InvokePayload extends EventPayload {
  worldId: UUID;
  userId: string;
  roomId: UUID;
  callback?: HandlerCallback;
  source: string;
}

/**
 * Run event payload type
 */
export interface RunEventPayload extends EventPayload {
  runId: UUID;
  messageId: UUID;
  roomId: UUID;
  entityId: UUID;
  startTime: number;
  status: 'started' | 'completed' | 'timeout';
  endTime?: number;
  duration?: number;
  error?: string;
}

/**
 * Action event payload type
 */
export interface ActionEventPayload extends EventPayload {
  actionId: UUID;
  actionName: string;
  startTime?: number;
  completed?: boolean;
  error?: Error;
}

/**
 * Evaluator event payload type
 */
export interface EvaluatorEventPayload extends EventPayload {
  evaluatorId: UUID;
  evaluatorName: string;
  startTime?: number;
  completed?: boolean;
  error?: Error;
}

/**
 * Model event payload type
 */
export interface ModelEventPayload extends EventPayload {
  provider: string;
  type: ModelTypeName;
  prompt: string;
  tokens?: {
    prompt: number;
    completion: number;
    total: number;
  };
}

/**
 * Represents the parameters for a message received handler.
 * @typedef {Object} MessageReceivedHandlerParams
 * @property {IAgentRuntime} runtime - The agent runtime associated with the message.
 * @property {Memory} message - The message received.
 * @property {HandlerCallback} callback - The callback function to be executed after handling the message.
 */
export type MessageReceivedHandlerParams = {
  runtime: IAgentRuntime;
  message: Memory;
  callback: HandlerCallback;
  onComplete?: () => void;
};

/**
 * Maps event types to their corresponding payload types
 */
export interface EventPayloadMap {
  [EventType.WORLD_JOINED]: WorldPayload;
  [EventType.WORLD_CONNECTED]: WorldPayload;
  [EventType.WORLD_LEFT]: WorldPayload;
  [EventType.ENTITY_JOINED]: EntityPayload;
  [EventType.ENTITY_LEFT]: EntityPayload;
  [EventType.ENTITY_UPDATED]: EntityPayload;
  [EventType.MESSAGE_RECEIVED]: MessagePayload;
  [EventType.MESSAGE_SENT]: MessagePayload;
  [EventType.REACTION_RECEIVED]: MessagePayload;
  [EventType.POST_GENERATED]: InvokePayload;
  [EventType.INTERACTION_RECEIVED]: MessagePayload;
  [EventType.RUN_STARTED]: RunEventPayload;
  [EventType.RUN_ENDED]: RunEventPayload;
  [EventType.RUN_TIMEOUT]: RunEventPayload;
  [EventType.ACTION_STARTED]: ActionEventPayload;
  [EventType.ACTION_COMPLETED]: ActionEventPayload;
  [EventType.EVALUATOR_STARTED]: EvaluatorEventPayload;
  [EventType.EVALUATOR_COMPLETED]: EvaluatorEventPayload;
  [EventType.MODEL_USED]: ModelEventPayload;
}

/**
 * Event handler function type
 */
export type EventHandler<T extends keyof EventPayloadMap> = (
  payload: EventPayloadMap[T]
) => Promise<void>;

/**
 * Update the Plugin interface with typed events
 */

export enum SOCKET_MESSAGE_TYPE {
  ROOM_JOINING = 1,
  SEND_MESSAGE = 2,
  MESSAGE = 3,
  ACK = 4,
  THINKING = 5,
  CONTROL = 6,
}

/**
 * Specialized memory type for messages with enhanced type checking
 */
export interface MessageMemory extends Memory {
  metadata: MessageMetadata;
  content: Content & {
    text: string; // Message memories must have text content
  };
}

/**
 * Factory function to create a new message memory with proper defaults
 */
export function createMessageMemory(params: {
  id?: UUID;
  entityId: UUID;
  agentId?: UUID;
  roomId: UUID;
  content: Content & { text: string };
  embedding?: number[];
}): MessageMemory {
  return {
    ...params,
    createdAt: Date.now(),
    metadata: {
      type: MemoryType.MESSAGE,
      timestamp: Date.now(),
      scope: params.agentId ? 'private' : 'shared',
    },
  };
}

/**
 * Generic service interface that provides better type checking for services
 * @template ConfigType The configuration type for this service
 * @template ResultType The result type returned by the service operations
 */
export interface TypedService<ConfigType = unknown, ResultType = unknown> extends Service {
  /**
   * The configuration for this service instance
   */
  config: ConfigType;

  /**
   * Process an input with this service
   * @param input The input to process
   * @returns A promise resolving to the result
   */
  process(input: unknown): Promise<ResultType>;
}

/**
 * Generic factory function to create a typed service instance
 * @param runtime The agent runtime
 * @param serviceType The type of service to get
 * @returns The service instance or null if not available
 */
export function getTypedService<T extends TypedService<any, any>>(
  runtime: IAgentRuntime,
  serviceType: ServiceTypeName
): T | null {
  return runtime.getService<T>(serviceType);
}

/**
 * Type guard to check if a memory metadata is a DocumentMetadata
 * @param metadata The metadata to check
 * @returns True if the metadata is a DocumentMetadata
 */
export function isDocumentMetadata(metadata: MemoryMetadata): metadata is DocumentMetadata {
  return metadata.type === MemoryType.DOCUMENT;
}

/**
 * Type guard to check if a memory metadata is a FragmentMetadata
 * @param metadata The metadata to check
 * @returns True if the metadata is a FragmentMetadata
 */
export function isFragmentMetadata(metadata: MemoryMetadata): metadata is FragmentMetadata {
  return metadata.type === MemoryType.FRAGMENT;
}

/**
 * Type guard to check if a memory metadata is a MessageMetadata
 * @param metadata The metadata to check
 * @returns True if the metadata is a MessageMetadata
 */
export function isMessageMetadata(metadata: MemoryMetadata): metadata is MessageMetadata {
  return metadata.type === MemoryType.MESSAGE;
}

/**
 * Type guard to check if a memory metadata is a DescriptionMetadata
 * @param metadata The metadata to check
 * @returns True if the metadata is a DescriptionMetadata
 */
export function isDescriptionMetadata(metadata: MemoryMetadata): metadata is DescriptionMetadata {
  return metadata.type === MemoryType.DESCRIPTION;
}

/**
 * Type guard to check if a memory metadata is a CustomMetadata
 * @param metadata The metadata to check
 * @returns True if the metadata is a CustomMetadata
 */
export function isCustomMetadata(metadata: MemoryMetadata): metadata is CustomMetadata {
  return (
    metadata.type !== MemoryType.DOCUMENT &&
    metadata.type !== MemoryType.FRAGMENT &&
    metadata.type !== MemoryType.MESSAGE &&
    metadata.type !== MemoryType.DESCRIPTION
  );
}

/**
 * Standardized service error type for consistent error handling
 */
export interface ServiceError {
  code: string;
  message: string;
  details?: unknown;
  cause?: Error;
}

/**
 * Memory type guard for document memories
 */
export function isDocumentMemory(
  memory: Memory
): memory is Memory & { metadata: DocumentMetadata } {
  return memory.metadata?.type === MemoryType.DOCUMENT;
}

/**
 * Memory type guard for fragment memories
 */
export function isFragmentMemory(
  memory: Memory
): memory is Memory & { metadata: FragmentMetadata } {
  return memory.metadata?.type === MemoryType.FRAGMENT;
}

/**
 * Safely access the text content of a memory
 * @param memory The memory to extract text from
 * @param defaultValue Optional default value if no text is found
 * @returns The text content or default value
 */
export function getMemoryText(memory: Memory, defaultValue = ''): string {
  return memory.content.text ?? defaultValue;
}

/**
 * Safely create a ServiceError from any caught error
 */
export function createServiceError(error: unknown, code = 'UNKNOWN_ERROR'): ServiceError {
  if (error instanceof Error) {
    return {
      code,
      message: error.message,
      cause: error,
    };
  }

  return {
    code,
    message: String(error),
  };
}

/**
 * Replace 'any' types with more specific types
 */

// Replace 'any' in State interface components
/**
 * Defines the possible primitive types or structured types for a value within the agent's state.
 * This type is used to provide more specific typing for properties within `StateObject` and `StateArray`,
 * moving away from a generic 'any' type for better type safety and clarity in state management.
 */
export type StateValue = string | number | boolean | null | StateObject | StateArray;
/**
 * Represents a generic object structure within the agent's state, where keys are strings
 * and values can be any `StateValue`. This allows for nested objects within the state.
 * It's a fundamental part of the `EnhancedState` interface.
 */
export interface StateObject {
  [key: string]: StateValue;
}
/**
 * Represents an array of `StateValue` types within the agent's state.
 * This allows for lists of mixed or uniform types to be stored in the state,
 * contributing to the structured definition of `EnhancedState`.
 */
export type StateArray = StateValue[];

/**
 * Enhanced State interface with more specific types for its core properties.
 * This interface provides a more structured representation of an agent's conversational state,
 * building upon the base `State` by typing `values` and `data` as `StateObject`.
 * The `text` property typically holds a textual summary or context derived from the state.
 * Additional dynamic properties are still allowed via the index signature `[key: string]: StateValue;`.
 */
export interface EnhancedState {
  /** Holds directly accessible state values, often used for template rendering or quick lookups. */
  values: StateObject;
  /** Stores more complex or structured data, potentially namespaced by providers or internal systems. */
  data: StateObject;
  /** A textual representation or summary of the current state, often used as context for models. */
  text: string;
  /** Allows for additional dynamic properties to be added to the state object. */
  [key: string]: StateValue;
}

// Replace 'any' in component data
/**
 * A generic type for the `data` field within a `Component`.
 * While `Record<string, unknown>` allows for flexibility, developers are encouraged
 * to define more specific types for component data where possible to improve type safety
 * and code maintainability. This type serves as a base for various component implementations.
 */
export type ComponentData = Record<string, unknown>;

// Replace 'any' in event handlers
/**
 * Represents a generic data object that can be passed as a payload in an event.
 * This type is often used in `TypedEventHandler` to provide a flexible yet somewhat
 * structured way to handle event data. Specific event handlers might cast this to a
 * more concrete type based on the event being processed.
 */
export type EventDataObject = Record<string, unknown>;

/**
 * Defines a more specific type for event handlers, expecting an `EventDataObject`.
 * This aims to improve upon generic 'any' type handlers, providing a clearer contract
 * for functions that respond to events emitted within the agent runtime (see `emitEvent` in `AgentRuntime`).
 * Handlers can be synchronous or asynchronous.
 */
export type TypedEventHandler = (data: EventDataObject) => Promise<void> | void;

// Replace 'any' in database adapter
/**
 * Represents a generic database connection object.
 * The actual type of this connection will depend on the specific database adapter implementation
 * (e.g., a connection pool object for PostgreSQL, a client instance for a NoSQL database).
 * This `unknown` type serves as a placeholder in the abstract `IDatabaseAdapter`.
 */
export type DbConnection = unknown;

/**
 * A generic type for metadata objects, often used in various parts of the system like
 * `Relationship` metadata or other extensible data structures.
 * It allows for arbitrary key-value pairs where values are of `unknown` type,
 * encouraging consumers to perform type checking or casting.
 */
export type MetadataObject = Record<string, unknown>;

// Replace 'any' in model handlers
/**
 * Defines the structure for a model handler registration within the `AgentRuntime`.
 * Each model (e.g., for text generation, embedding) is associated with a handler function,
 * the name of the provider (plugin or system) that registered it, and an optional priority.
 * The `priority` (higher is more preferred) helps in selecting which handler to use if multiple
 * handlers are registered for the same model type. The `registrationOrder` (not in type, but used in runtime)
 * serves as a tie-breaker. See `AgentRuntime.registerModel` and `AgentRuntime.getModel`.
 */
export interface ModelHandler {
  /** The function that executes the model, taking runtime and parameters, and returning a Promise. */
  handler: (runtime: IAgentRuntime, params: Record<string, unknown>) => Promise<unknown>;
  /** The name of the provider (e.g., plugin name) that registered this model handler. */
  provider: string;
  /**
   * Optional priority for this model handler. Higher numbers indicate higher priority.
   * This is used by `AgentRuntime.getModel` to select the most appropriate handler
   * when multiple are available for a given model type. Defaults to 0 if not specified.
   */
  priority?: number; // Optional priority for selection order

  registrationOrder?: number;
}

// Replace 'any' for service configurationa
/**
 * A generic type for service configurations.
 * Services (like `IVideoService`, `IBrowserService`) can have their own specific configuration
 * structures. This type allows for a flexible way to pass configuration objects,
 * typically used during service initialization within a plugin or the `AgentRuntime`.
 */
export type ServiceConfig = Record<string, unknown>;

// Allowable vector dimensions
export const VECTOR_DIMS = {
  SMALL: 384,
  MEDIUM: 512,
  LARGE: 768,
  XL: 1024,
  XXL: 1536,
  XXXL: 3072,
} as const;

/**
 * Interface for control messages sent from the backend to the frontend
 * to manage UI state and interaction capabilities
 */
export interface ControlMessage {
  /** Message type identifier */
  type: 'control';

  /** Control message payload */
  payload: {
    /** Action to perform */
    action: 'disable_input' | 'enable_input';

    /** Optional target element identifier */
    target?: string;

    /** Additional optional parameters */
    [key: string]: unknown;
  };

  /** Room ID to ensure signal is directed to the correct chat window */
  roomId: UUID;
}<|MERGE_RESOLUTION|>--- conflicted
+++ resolved
@@ -1576,11 +1576,7 @@
   roomId?: UUID;
   /** Optional. The UUID of the world this task is associated with. */
   worldId?: UUID;
-<<<<<<< HEAD
   entityId?: UUID;
-=======
-  /** An array of string tags for categorizing or filtering tasks. */
->>>>>>> dfb2acd0
   tags: string[];
 }
 
