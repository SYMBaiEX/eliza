--- conflicted
+++ resolved
@@ -20,10 +20,7 @@
   ModelType,
   type Plugin,
   postCreationTemplate,
-<<<<<<< HEAD
   type Room,
-=======
->>>>>>> f4abe3fd
   shouldRespondTemplate,
   truncateToCompleteSentence,
   parseKeyValueXml,
