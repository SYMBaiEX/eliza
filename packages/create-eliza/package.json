{
  "name": "create-eliza",
  "version": "1.0.0-beta.48",
  "description": "Initialize an Eliza project",
  "type": "module",
  "publishConfig": {
    "access": "public"
  },
  "bin": {
    "create-eliza": "index.mjs"
  },
  "scripts": {
    "create-eliza": "bun run index.mjs"
  },
  "license": "MIT",
  "author": {
    "name": "elizaOS",
    "url": "https://twitter.com/eliza_OS"
  },
  "dependencies": {
<<<<<<< HEAD
    "@elizaos/cli": "workspace:*"
=======
    "@elizaos/cli": "^1.0.0-beta.48"
>>>>>>> 36c6b927
  },
  "repository": {
    "type": "git",
    "url": "https://github.com/elizaOS/eliza.git",
    "directory": "packages/create-eliza"
  },
  "files": [
    "cli",
    "index.mjs",
    "package.json"
  ],
  "keywords": [
    "eliza",
    "elizaos",
    "ai",
    "agent",
    "create"
  ],
  "engines": {
    "node": ">=14.0.0"
  },
  "gitHead": "646c632924826e2b75c2304a75ee56959fe4a460",
  "devDependencies": {
    "prettier": "3.5.3"
  }
}<|MERGE_RESOLUTION|>--- conflicted
+++ resolved
@@ -18,11 +18,7 @@
     "url": "https://twitter.com/eliza_OS"
   },
   "dependencies": {
-<<<<<<< HEAD
-    "@elizaos/cli": "workspace:*"
-=======
     "@elizaos/cli": "^1.0.0-beta.48"
->>>>>>> 36c6b927
   },
   "repository": {
     "type": "git",
