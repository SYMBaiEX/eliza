import { type AgentRuntime as IAgentRuntime, logger } from "@elizaos/core";
import { BuyService } from './buyService';
import { SellService } from './sellService';
import { v4 as uuidv4 } from "uuid";
import { ServiceTypes } from "../types";
import { TradeExecutionService } from './tradeExecutionService';
import { type SellSignalMessage } from '../types';
import type { AgentRuntime } from "@elizaos/core";

export class TaskService extends TradeExecutionService {
  private scheduledTasks: NodeJS.Timeout[] = [];

  constructor(
    protected override runtime: AgentRuntime,
    private buyService: BuyService,
    private sellService: SellService
  ) {
    // Get protected services from buyService via public methods
    super(
      runtime,
      buyService.getWalletService(),
      buyService.getDataService(),
      buyService.getAnalyticsService()
    );
  }

  // Implement required methods
  async initialize(): Promise<void> {
    // Implementation
  }

  async registerTasks(): Promise<void> {
    this.registerBuyTasks();
    this.registerSellTasks();
    this.registerMonitoringTasks();
  }

  async stop(): Promise<void> {
    // Clear all scheduled tasks
    this.scheduledTasks.forEach(task => clearTimeout(task));
    this.scheduledTasks = [];
  }

  private registerBuyTasks(): void {
    // what create the db record
    // usually the db record has repeat tags & the interval
    // this seems to have those without being set

    /*
    this.runtime.registerTaskWorker({
      name: "BUY_SIGNAL",
      execute: async (_runtime: typeof IAgentRuntime, options: any) => {
        logger.info("Executing BUY_SIGNAL task");
<<<<<<< HEAD
        if (!options?.metadata?.signal) {
          throw new Error("No signal data in buy task");
        }
        return await this.executeBuyTask(options.metadata);
=======
        console.log('BUY_SIGNAL - options', options)

        // get buy signal somehow
        // ask degen-info layer

        //if (!options?.metadata?.signal) {
          //console.log('BUY_SIGNAL options', options)
          //throw new Error("No signal data in buy task");
        //}
        //return await this.executeBuyTask(options.metadata);
>>>>>>> 28ee4d3f
      },
      validate: async () => true,
    });

    this.runtime.registerTaskWorker({
      name: "OPTIMIZE_BUY_PARAMETERS",
      execute: async () => {
        logger.info("Optimizing buy parameters");
        return await this.optimizeBuyParameters();
      },
      validate: async () => true,
    });
    */
  }

  private registerSellTasks(): void {
    this.runtime.registerTaskWorker({
      name: "EXECUTE_SELL",
      execute: async (_runtime: typeof IAgentRuntime, options: any) => {
        logger.info("Executing sell task");
        return await this.executeSellTask(options);
      },
      validate: async () => true,
    });

    /*
    this.runtime.registerTaskWorker({
      name: "MONITOR_POSITIONS",
      execute: async () => {
        logger.info("Monitoring positions");
        return await this.monitorPositions();
      },
      validate: async () => true,
    });
    */
  }

  private registerMonitoringTasks(): void {
    /*
    this.runtime.registerTaskWorker({
      name: "OPTIMIZE_SLIPPAGE",
      execute: async () => {
        logger.info("Optimizing slippage parameters");
        return await this.optimizeSlippageParameters();
      },
      validate: async () => true,
    });

    this.runtime.registerTaskWorker({
      name: "PERFORMANCE_ANALYSIS",
      execute: async () => {
        logger.info("Analyzing trading performance");
        return await this.analyzePerformance();
      },
      validate: async () => true,
    });
    */
  }

  async createSellTask(signal: SellSignalMessage) {
    try {
      logger.info("Creating sell task", {
        tokenAddress: signal.tokenAddress,
        amount: signal.amount,
        currentBalance: signal.currentBalance
      });

      // Fetch expected receive amount (USDC) for this sell
      let expectedReceiveAmount = "0";
      try {
        // Get a quote for the expected amount we'll receive in USDC
        const quoteUrl = `https://quote-api.jup.ag/v6/quote?inputMint=${signal.tokenAddress}&outputMint=So11111111111111111111111111111111111111112&amount=${Math.round(Number(signal.amount) * 1e9)}&slippageBps=0`;
        const quoteResponse = await fetch(quoteUrl);
        const quoteData = await quoteResponse.json();

        if (quoteData?.outAmount) {
          expectedReceiveAmount = quoteData.outAmount;
          logger.info("Expected receive amount for sell", {
            expectedReceiveAmount,
            tokenAddress: signal.tokenAddress
          });
        }
      } catch (error) {
        console.log("Failed to fetch expected receive amount for sell", error);
      }

      // Calculate slippage using parent class method
      const slippage = await this.calculateExpectedAmount(signal.tokenAddress, Number(signal.amount), true);

      const taskId = uuidv4();
      await this.runtime.databaseAdapter.createTask({
        id: taskId,
        name: "EXECUTE_SELL",
        description: `Execute sell for ${signal.tokenAddress}`,
        tags: ["queue", "repeat", ServiceTypes.DEGEN_TRADING],
        metadata: {
          signal,
          expectedReceiveAmount,
          slippageBps: Number(slippage)
        },
      });

      logger.info("Sell task created", { taskId });
      return { success: true, taskId };
    } catch (error) {
      console.log("Error creating sell task", error);
      return { success: false, error: error instanceof Error ? error.message : String(error) };
    }
  }

  private async executeSellTask(options: any) {
    try {
      const { signal } = options;
      if (!signal) {
        throw new Error("No signal data in sell task");
      }

      const result = await this.sellService.handleSellSignal(signal);

      if (result.success) {
        logger.info("Sell task executed successfully", {
          signature: result.signature,
          receivedAmount: result.receivedAmount
        });
      } else {
        logger.error("Sell task failed", { error: result.error });
      }

      return result;
    } catch (error) {
      console.log("Error executing sell task:", error);
      return { success: false, error: error instanceof Error ? error.message : String(error) };
    }
  }

  /*
  private async monitorPositions() {
    try {
      // Implement position monitoring logic
      // This could include checking stop losses, take profits, etc.
      logger.info("Position monitoring completed");
      return { success: true };
    } catch (error) {
      console.log("Error monitoring positions:", error);
      return { success: false, error: error instanceof Error ? error.message : String(error) };
    }
  }

  private async optimizeSlippageParameters() {
    try {
      // Implement slippage optimization logic
      logger.info("Slippage parameters optimized");
      return { success: true };
    } catch (error) {
      console.log("Error optimizing slippage parameters:", error);
      return { success: false, error: error instanceof Error ? error.message : String(error) };
    }
  }

  private async optimizeBuyParameters() {
    try {
      // Implement buy parameter optimization logic
      logger.info("Buy parameters optimized");
      return { success: true };
    } catch (error) {
      console.log("Error optimizing buy parameters:", error);
      return { success: false, error: error instanceof Error ? error.message : String(error) };
    }
  }

  private async analyzePerformance() {
    try {
      // Implement performance analysis logic
      logger.info("Performance analysis completed");
      return { success: true };
    } catch (error) {
      console.log("Error analyzing performance:", error);
      return { success: false, error: error instanceof Error ? error.message : String(error) };
    }
  }
  */
}<|MERGE_RESOLUTION|>--- conflicted
+++ resolved
@@ -51,23 +51,12 @@
       name: "BUY_SIGNAL",
       execute: async (_runtime: typeof IAgentRuntime, options: any) => {
         logger.info("Executing BUY_SIGNAL task");
-<<<<<<< HEAD
+
         if (!options?.metadata?.signal) {
           throw new Error("No signal data in buy task");
         }
         return await this.executeBuyTask(options.metadata);
-=======
-        console.log('BUY_SIGNAL - options', options)
-
-        // get buy signal somehow
-        // ask degen-info layer
-
-        //if (!options?.metadata?.signal) {
-          //console.log('BUY_SIGNAL options', options)
-          //throw new Error("No signal data in buy task");
-        //}
-        //return await this.executeBuyTask(options.metadata);
->>>>>>> 28ee4d3f
+
       },
       validate: async () => true,
     });
