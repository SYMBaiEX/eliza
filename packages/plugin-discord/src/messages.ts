import {
  ChannelType,
  type Content,
  EventType,
  type HandlerCallback,
  type IAgentRuntime,
  type Media,
  type Memory,
  ServiceType,
  type UUID,
  createUniqueUuid,
  logger,
} from '@elizaos/core';
import {
  type Channel,
  type Client,
  ChannelType as DiscordChannelType,
  type Message as DiscordMessage,
  type TextChannel,
} from 'discord.js';
import { AttachmentManager } from './attachments';
import { DiscordEventTypes } from './types';
import { canSendMessage, sendMessageInChunks } from './utils';

/**
 * Class representing a Message Manager for handling Discord messages.
 */

export class MessageManager {
  private client: Client;
  private runtime: IAgentRuntime;
  private attachmentManager: AttachmentManager;
  private getChannelType: (channel: Channel) => Promise<ChannelType>;
  /**
   * Constructor for a new instance of MyClass.
   * @param {any} discordClient - The Discord client object.
   */
  constructor(discordClient: any) {
    this.client = discordClient.client;
    this.runtime = discordClient.runtime;
    this.attachmentManager = new AttachmentManager(this.runtime);
    this.getChannelType = discordClient.getChannelType;
  }

  /**
   * Handles incoming Discord messages and processes them accordingly.
   *
   * @param {DiscordMessage} message - The Discord message to be handled
   */
  async handleMessage(message: DiscordMessage) {
    if (
      this.runtime.character.settings?.discord?.allowedChannelIds &&
      !this.runtime.character.settings.discord.allowedChannelIds.some(
        (id: string) => id === message.channel.id
      )
    ) {
      return;
    }

    if (message.interaction || message.author.id === this.client.user?.id) {
      return;
    }

    if (this.runtime.character.settings?.discord?.shouldIgnoreBotMessages && message.author?.bot) {
      return;
    }

    if (
      this.runtime.character.settings?.discord?.shouldIgnoreDirectMessages &&
      message.channel.type === DiscordChannelType.DM
    ) {
      return;
    }

    if (
      this.runtime.character.settings?.discord?.shouldRespondOnlyToMentions &&
      (!this.client.user?.id || !message.mentions.users?.has(this.client.user.id))
    ) {
      return;
    }
    const entityId = createUniqueUuid(this.runtime, message.author.id);

    const userName = message.author.bot
      ? `${message.author.username}#${message.author.discriminator}`
      : message.author.username;
    const name = message.author.displayName;
    const channelId = message.channel.id;
    const roomId = createUniqueUuid(this.runtime, channelId);

    // can't be null
    let type: ChannelType;
    let serverId: string | undefined;

    if (message.guild) {
      const guild = await message.guild.fetch();
      type = await this.getChannelType(message.channel as Channel);
<<<<<<< HEAD
      if (!type) {
        // usually a forum type post
        logger.debug('empty channel type, marking a forum', typeof type, type);
        type = DiscordChannelType.GuildForum;
=======
      if (type === null) {
        // usually a forum type post
        logger.warn('null channel type, discord message', message);
>>>>>>> dcb1cb14
      }
      serverId = guild.id;
    } else {
      type = ChannelType.DM;
      serverId = undefined;
    }

    await this.runtime.ensureConnection({
      entityId: entityId,
      roomId,
      userName,
      name: name,
      source: 'discord',
      channelId: message.channel.id,
      serverId,
      type,
      worldId: createUniqueUuid(this.runtime, serverId ?? roomId) as UUID,
      worldName: message.guild?.name,
    });

    try {
      const canSendResult = canSendMessage(message.channel);
      if (!canSendResult.canSend) {
        return logger.warn(`Cannot send message to channel ${message.channel}`, canSendResult);
      }

      const { processedContent, attachments } = await this.processMessage(message);

      const audioAttachments = message.attachments.filter((attachment) =>
        attachment.contentType?.startsWith('audio/')
      );

      if (audioAttachments.size > 0) {
        const processedAudioAttachments =
          await this.attachmentManager.processAttachments(audioAttachments);
        attachments.push(...processedAudioAttachments);
      }

      if (!processedContent && !attachments?.length) {
        // Only process messages that are not empty
        return;
      }

      const entityId = createUniqueUuid(this.runtime, message.author.id);

      const messageId = createUniqueUuid(this.runtime, message.id);

      // Start typing indicator immediately when processing the message
      const channel = message.channel as TextChannel;

      // Start the typing indicator
      const startTyping = () => {
        try {
          // sendTyping is not available at test time
          if (channel.sendTyping) {
            channel.sendTyping();
          }
        } catch (err) {
          logger.warn('Error sending typing indicator:', err);
        }
      };

      // Initial typing indicator
      startTyping();

      // Create interval to keep the typing indicator active
      const typingInterval = setInterval(startTyping, 8000);

      // Store the interval globally to be accessed by the callback
      const typingData = {
        interval: typingInterval,
        cleared: false,
      };

      const newMessage: Memory = {
        id: messageId,
        entityId: entityId,
        agentId: this.runtime.agentId,
        roomId: roomId,
        content: {
          // name: name,
          // userName: userName,
          text: processedContent || ' ',
          attachments: attachments,
          source: 'discord',
          url: message.url,
          inReplyTo: message.reference?.messageId
            ? createUniqueUuid(this.runtime, message.reference?.messageId)
            : undefined,
        },
        metadata: {
          entityName: name,
<<<<<<< HEAD
=======
          type: 'message',
>>>>>>> dcb1cb14
        },
        createdAt: message.createdTimestamp,
      };

      const callback: HandlerCallback = async (
        content: Content,
        files: Array<{ attachment: Buffer | string; name: string }>
      ) => {
        try {
          if (message.id && !content.inReplyTo) {
            content.inReplyTo = createUniqueUuid(this.runtime, message.id);
          }

          try {
            const messages = await sendMessageInChunks(
              channel,
              content.text ?? '',
              message.id!,
              files
            );

            const memories: Memory[] = [];
            for (const m of messages) {
              const actions = content.actions;

              const memory: Memory = {
                id: createUniqueUuid(this.runtime, m.id),
                entityId: this.runtime.agentId,
                agentId: this.runtime.agentId,
                content: {
                  ...content,
                  actions,
                  inReplyTo: messageId,
                  url: m.url,
                  channelType: type,
                },
                roomId,
                createdAt: m.createdTimestamp,
              };
              memories.push(memory);
            }

            for (const m of memories) {
              await this.runtime.createMemory(m, 'messages');
            }

            // Clear typing indicator
            if (typingData.interval && !typingData.cleared) {
              clearInterval(typingData.interval);
              typingData.cleared = true;
            }

            return memories;
          } catch (error) {
            console.error('Error sending message:', error);
            if (typingData.interval && !typingData.cleared) {
              clearInterval(typingData.interval);
              typingData.cleared = true;
            }
            return [];
          }
        } catch (error) {
          console.error('Error handling message:', error);
          if (typingData.interval && !typingData.cleared) {
            clearInterval(typingData.interval);
            typingData.cleared = true;
          }
          return [];
        }
      };

      this.runtime.emitEvent([DiscordEventTypes.MESSAGE_RECEIVED, EventType.MESSAGE_RECEIVED], {
        runtime: this.runtime,
        message: newMessage,
        callback,
      });

      setTimeout(() => {
        if (typingData.interval && !typingData.cleared) {
          clearInterval(typingData.interval);
          typingData.cleared = true;
        }
      }, 500);
    } catch (error) {
      console.error('Error handling message:', error);
    }
  }

  /**
   * Processes the message content, mentions, code blocks, attachments, and URLs to generate
   * processed content and media attachments.
   *
   * @param {DiscordMessage} message The message to process
   * @returns {Promise<{ processedContent: string; attachments: Media[] }>} Processed content and media attachments
   */
  async processMessage(
    message: DiscordMessage
  ): Promise<{ processedContent: string; attachments: Media[] }> {
    let processedContent = message.content;
    let attachments: Media[] = [];

    const mentionRegex = /<@!?(\d+)>/g;
    processedContent = processedContent.replace(mentionRegex, (match, entityId) => {
      const user = message.mentions.users.get(entityId);
      if (user) {
        return `${user.username} (@${entityId})`;
      }
      return match;
    });

    const codeBlockRegex = /```([\s\S]*?)```/g;
    let match;
    while ((match = codeBlockRegex.exec(processedContent))) {
      const codeBlock = match[1];
      const lines = codeBlock.split('\n');
      const title = lines[0];
      const description = lines.slice(0, 3).join('\n');
      const attachmentId = `code-${Date.now()}-${Math.floor(Math.random() * 1000)}`.slice(-5);
      attachments.push({
        id: attachmentId,
        url: '',
        title: title || 'Code Block',
        source: 'Code',
        description: description,
        text: codeBlock,
      });
      processedContent = processedContent.replace(match[0], `Code Block (${attachmentId})`);
    }

    if (message.attachments.size > 0) {
      attachments = await this.attachmentManager.processAttachments(message.attachments);
    }

    const urlRegex = /(https?:\/\/[^\s]+)/g;
    const urls = processedContent.match(urlRegex) || [];

    for (const url of urls) {
      // Use string literal type for getService, assume methods exist at runtime
      const videoService = this.runtime.getService(ServiceType.VIDEO) as any; // Cast to any
      if (videoService?.isVideoUrl(url)) {
        const videoInfo = await videoService.processVideo(url, this.runtime);

        attachments.push({
          id: `youtube-${Date.now()}`,
          url: url,
          title: videoInfo.title,
          source: 'YouTube',
          description: videoInfo.description,
          text: videoInfo.text,
        });
      } else {
        // Use string literal type for getService, assume methods exist at runtime
        const browserService = this.runtime.getService(ServiceType.BROWSER) as any; // Cast to any
        if (!browserService) {
          logger.warn('Browser service not found');
          continue;
        }

        const { title, description: summary } = await browserService.getPageContent(
          url,
          this.runtime
        );

        attachments.push({
          id: `webpage-${Date.now()}`,
          url: url,
          title: title || 'Web Page',
          source: 'Web',
          description: summary,
          text: summary,
        });
      }
    }

    return { processedContent, attachments };
  }

  /**
   * Asynchronously fetches the bot's username and discriminator from Discord API.
   *
   * @param {string} botToken The token of the bot to authenticate the request
   * @returns {Promise<string>} A promise that resolves with the bot's username and discriminator
   * @throws {Error} If there is an error while fetching the bot details
   */

  async fetchBotName(botToken: string) {
    const url = 'https://discord.com/api/v10/users/@me';
    const response = await fetch(url, {
      method: 'GET',
      headers: {
        Authorization: `Bot ${botToken}`,
      },
    });

    if (!response.ok) {
      throw new Error(`Error fetching bot details: ${response.statusText}`);
    }

    const data = await response.json();
    const discriminator = data.discriminator;
    return (data as { username: string }).username + (discriminator ? `#${discriminator}` : '');
  }
}<|MERGE_RESOLUTION|>--- conflicted
+++ resolved
@@ -94,16 +94,10 @@
     if (message.guild) {
       const guild = await message.guild.fetch();
       type = await this.getChannelType(message.channel as Channel);
-<<<<<<< HEAD
       if (!type) {
         // usually a forum type post
         logger.debug('empty channel type, marking a forum', typeof type, type);
         type = DiscordChannelType.GuildForum;
-=======
-      if (type === null) {
-        // usually a forum type post
-        logger.warn('null channel type, discord message', message);
->>>>>>> dcb1cb14
       }
       serverId = guild.id;
     } else {
@@ -196,10 +190,7 @@
         },
         metadata: {
           entityName: name,
-<<<<<<< HEAD
-=======
           type: 'message',
->>>>>>> dcb1cb14
         },
         createdAt: message.createdTimestamp,
       };
