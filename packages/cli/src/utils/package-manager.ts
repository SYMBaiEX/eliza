--- conflicted
+++ resolved
@@ -2,14 +2,10 @@
 import { spawn } from 'node:child_process';
 import { UserEnvironment } from './user-environment';
 import { displayBunInstallationTipCompact } from './bun-installation-helper';
-<<<<<<< HEAD
-import fs from 'node:fs/promises';
-import path from 'node:path';
 import which from 'which';
-=======
 import fs from 'node:fs';
 import path from 'node:path';
->>>>>>> a7995ad1
+import { execa } from 'execa';
 
 /**
  * Always returns 'bun' as the package manager for ElizaOS CLI.
@@ -187,6 +183,6 @@
   await removeFromBunLock(packageName, directory);
 
   // Try GitHub installation
-  const githubSpecifier = buildGitHubSpecifier(`github:${githubFallback}`, versionOrTag);
+  const githubSpecifier = `github:${githubFallback}${versionOrTag ? `#${versionOrTag}` : ''}`;
   return await executeInstallation(githubSpecifier, '', directory);
 }