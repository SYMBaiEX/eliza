import { SOCKET_MESSAGE_TYPE } from '@elizaos/core';
import EventEmitter from 'eventemitter3';
import { WorldManager } from './world-manager';

// Define local interfaces to avoid import issues
interface WebSocketMessageOptions {
  entityId: string;
  userName?: string;
  text: string;
  roomId: string;
  source?: string;
  worldId?: string;
}

interface TextMessagePayload {
  entityId: string;
  userName?: string;
  text: string;
  roomId: string;
  source?: string;
  worldId?: string;
}

interface WebSocketService {
  connect(): Promise<void>;
  joinRoom(roomId: string): void;
  sendTextMessage(options: WebSocketMessageOptions): void;
  disconnect(): void;
  isConnected(): boolean;
  onTextMessage(handler: (payload: TextMessagePayload) => void): void;
}

interface WebSocketFactory {
  createClientService(entityId: string, roomId: string): WebSocketService;
}

// Import dynamically to avoid TypeScript errors
// This assumes the WebSocketFactory is properly exported from your CLI package
const BASE_URL = `http://localhost:${import.meta.env.VITE_SERVER_PORT}`;

// Use dynamic import to get the factory with proper type casting
const getWebSocketFactory = (): WebSocketFactory => {
  // In a real implementation, you would dynamically import or use a properly set up dependency
  // For now, we'll use a simple require to work around the type issues
  // @ts-ignore - Ignore TypeScript errors for importing from non-type declarations
  return require('@elizaos/cli').WebSocketFactory.getInstance(BASE_URL);
};

class SocketIOManager extends EventEmitter {
  private static instance: SocketIOManager | null = null;
  private services: Map<string, WebSocketService>;

  private constructor() {
    super();
    this.services = new Map();
  }

  public static getInstance(): SocketIOManager {
    if (!SocketIOManager.instance) {
      SocketIOManager.instance = new SocketIOManager();
    }
    return SocketIOManager.instance;
  }

  connect(agentId: string, roomId: string): void {
    if (!agentId || !roomId) {
      console.error(`[SocketIO] Cannot connect: agentId and roomId are required`);
      return;
    }
    
    const serviceKey = `${agentId}:${roomId}`;

    if (this.services.has(serviceKey)) {
      console.warn(`[SocketIO] Socket for agent ${agentId} already exists.`);
      return;
    }

    // Use a simple fixed user ID instead of a random one
    const clientId = "user-00000000-0000-0000-0000-000000000000";
    console.log(`[SocketIO] Using client ID ${clientId} for connecting to agent ${agentId} in room ${roomId}`);

    try {
      // Get a WebSocketService from the factory
      const factory = getWebSocketFactory();
<<<<<<< HEAD
      const service = factory.createClientService(agentId, roomId);

=======
      const service = factory.createClientService(clientId, roomId);
      
>>>>>>> ec31ef0a
      // Set up event handlers - only listen for messages from others, not from self
      service.onTextMessage((payload: TextMessagePayload) => {
        console.log(`[SocketIO] Message received in room ${roomId}:`, payload);

        // Receive messages from any sender (agent or user) except self
        if (payload.entityId !== clientId) {
          // Format the message for the UI
          this.emit('messageBroadcast', {
            entityId: payload.entityId,
            userName: payload.userName,
            text: payload.text,
            roomId: payload.roomId,
            createdAt: Date.now(),
            source: payload.source || 'websocket',
          });
        }
      });

      // Connect to the WebSocket server
      service
        .connect()
        .then(() => {
          console.log(`[SocketIO] Connected for entity ${clientId} to agent ${agentId} in room ${roomId}`);
          this.services.set(serviceKey, service);
        })
        .catch((error: Error) => {
          console.error(`[SocketIO] Connection error for entity ${clientId} to agent ${agentId}:`, error);
        });
    } catch (error) {
      console.error(`[SocketIO] Error creating service:`, error);
    }
  }

  async sendMessage(agentId: string, options: WebSocketMessageOptions): Promise<void> {
    const { roomId } = options;
    const serviceKey = `${agentId}:${roomId}`;
    const service = this.services.get(serviceKey);

    if (!service) {
      console.warn(
        `[SocketIO] Cannot send message, service for agent ${agentId} in room ${roomId} does not exist.`
      );
      return;
    }

    if (!service.isConnected()) {
      console.warn(`[SocketIO] Service for agent ${agentId} is not connected.`);
      return;
    }

<<<<<<< HEAD
    // Convert 'text' to 'message' format if needed for consistency
    const messageOptions = {
      ...options,
      // Make sure we're using the correct field name
      text: options.text || '',
    };

=======
    // IMPORTANT: Use the entityId from options, not the agentId
    // This ensures the message sender ID is correctly set to the user, not the agent
>>>>>>> ec31ef0a
    console.log(`[SocketIO] Sending message to room ${roomId} from ${options.entityId}`);
    service.sendTextMessage(options);
  }

  private getServiceKey(agentId: string, roomId: string): string {
    return `${agentId}:${roomId}`;
  }

<<<<<<< HEAD
  handleBroadcastMessage(
    entityId: string,
    userName: string,
    text: string,
    roomId: string,
    source: string
  ): void {
    console.log(`[SocketIO] Broadcasting: ${entityId} sent "${text}" to room ${roomId}`);

    this.emit('messageBroadcast', {
      entityId,
      userName,
      text,
      roomId,
      createdAt: Date.now(),
      source,
    });

    this.sendMessage(entityId, {
      entityId,
=======
  handleBroadcastMessage(entityId: string, userName: string, text: string, roomId: string, source: string): void {
    console.log(`[SocketIO] Broadcasting: ${entityId} sent "${text}" to room ${roomId}`)
    
    // DO NOT emit a messageBroadcast here!
    // The UI already displays the user's own message immediately
    // This was causing messages to appear as if sent by the agent
    
    // Get the agent ID from the room key but send the message with the user's entityId
    const serviceKey = Array.from(this.services.keys()).find(key => key.endsWith(`:${roomId}`));
    if (!serviceKey) {
      console.warn(`[SocketIO] No service found for room ${roomId}`);
      return;
    }
    
    const agentId = serviceKey.split(':')[0];
    
    // Always use the fixed user ID to ensure consistency
    const userEntityId = "user-00000000-0000-0000-0000-000000000000";
    
    console.log(`[SocketIO] Found agent ${agentId} for room ${roomId}, sending message as user ${userEntityId}`);
    
    this.sendMessage(agentId, {
      entityId: userEntityId,  // Use fixed user ID
>>>>>>> ec31ef0a
      userName,
      text,
      roomId,
      worldId: WorldManager.getWorldId(),
      source,
    });
  }

  disconnect(agentId: string, roomId: string): void {
    const serviceKey = this.getServiceKey(agentId, roomId);
    const service = this.services.get(serviceKey);

    if (service) {
      service.disconnect();
      this.services.delete(serviceKey);
      console.log(`[SocketIO] Socket for agent ${agentId} disconnected.`);
    } else {
      console.warn(`[SocketIO] No Socket found for agent ${agentId}.`);
    }
  }

  disconnectAll(): void {
    this.services.forEach((service, key) => {
      const [agentId] = key.split(':');
      console.log(`[SocketIO] Closing Socket for agent ${agentId}`);

      if (service.isConnected()) {
        service.disconnect();
      } else {
        console.warn(`[SocketIO] Socket for agent ${agentId} is already disconnected.`);
      }
    });

    this.services.clear();
  }
}

export default SocketIOManager;<|MERGE_RESOLUTION|>--- conflicted
+++ resolved
@@ -67,7 +67,7 @@
       console.error(`[SocketIO] Cannot connect: agentId and roomId are required`);
       return;
     }
-    
+
     const serviceKey = `${agentId}:${roomId}`;
 
     if (this.services.has(serviceKey)) {
@@ -76,19 +76,16 @@
     }
 
     // Use a simple fixed user ID instead of a random one
-    const clientId = "user-00000000-0000-0000-0000-000000000000";
-    console.log(`[SocketIO] Using client ID ${clientId} for connecting to agent ${agentId} in room ${roomId}`);
+    const clientId = 'user-00000000-0000-0000-0000-000000000000';
+    console.log(
+      `[SocketIO] Using client ID ${clientId} for connecting to agent ${agentId} in room ${roomId}`
+    );
 
     try {
       // Get a WebSocketService from the factory
       const factory = getWebSocketFactory();
-<<<<<<< HEAD
-      const service = factory.createClientService(agentId, roomId);
-
-=======
       const service = factory.createClientService(clientId, roomId);
-      
->>>>>>> ec31ef0a
+
       // Set up event handlers - only listen for messages from others, not from self
       service.onTextMessage((payload: TextMessagePayload) => {
         console.log(`[SocketIO] Message received in room ${roomId}:`, payload);
@@ -111,11 +108,16 @@
       service
         .connect()
         .then(() => {
-          console.log(`[SocketIO] Connected for entity ${clientId} to agent ${agentId} in room ${roomId}`);
+          console.log(
+            `[SocketIO] Connected for entity ${clientId} to agent ${agentId} in room ${roomId}`
+          );
           this.services.set(serviceKey, service);
         })
         .catch((error: Error) => {
-          console.error(`[SocketIO] Connection error for entity ${clientId} to agent ${agentId}:`, error);
+          console.error(
+            `[SocketIO] Connection error for entity ${clientId} to agent ${agentId}:`,
+            error
+          );
         });
     } catch (error) {
       console.error(`[SocketIO] Error creating service:`, error);
@@ -139,18 +141,8 @@
       return;
     }
 
-<<<<<<< HEAD
-    // Convert 'text' to 'message' format if needed for consistency
-    const messageOptions = {
-      ...options,
-      // Make sure we're using the correct field name
-      text: options.text || '',
-    };
-
-=======
     // IMPORTANT: Use the entityId from options, not the agentId
     // This ensures the message sender ID is correctly set to the user, not the agent
->>>>>>> ec31ef0a
     console.log(`[SocketIO] Sending message to room ${roomId} from ${options.entityId}`);
     service.sendTextMessage(options);
   }
@@ -159,7 +151,6 @@
     return `${agentId}:${roomId}`;
   }
 
-<<<<<<< HEAD
   handleBroadcastMessage(
     entityId: string,
     userName: string,
@@ -169,42 +160,28 @@
   ): void {
     console.log(`[SocketIO] Broadcasting: ${entityId} sent "${text}" to room ${roomId}`);
 
-    this.emit('messageBroadcast', {
-      entityId,
-      userName,
-      text,
-      roomId,
-      createdAt: Date.now(),
-      source,
-    });
-
-    this.sendMessage(entityId, {
-      entityId,
-=======
-  handleBroadcastMessage(entityId: string, userName: string, text: string, roomId: string, source: string): void {
-    console.log(`[SocketIO] Broadcasting: ${entityId} sent "${text}" to room ${roomId}`)
-    
     // DO NOT emit a messageBroadcast here!
     // The UI already displays the user's own message immediately
     // This was causing messages to appear as if sent by the agent
-    
+
     // Get the agent ID from the room key but send the message with the user's entityId
-    const serviceKey = Array.from(this.services.keys()).find(key => key.endsWith(`:${roomId}`));
+    const serviceKey = Array.from(this.services.keys()).find((key) => key.endsWith(`:${roomId}`));
     if (!serviceKey) {
       console.warn(`[SocketIO] No service found for room ${roomId}`);
       return;
     }
-    
+
     const agentId = serviceKey.split(':')[0];
-    
+
     // Always use the fixed user ID to ensure consistency
-    const userEntityId = "user-00000000-0000-0000-0000-000000000000";
-    
-    console.log(`[SocketIO] Found agent ${agentId} for room ${roomId}, sending message as user ${userEntityId}`);
-    
+    const userEntityId = 'user-00000000-0000-0000-0000-000000000000';
+
+    console.log(
+      `[SocketIO] Found agent ${agentId} for room ${roomId}, sending message as user ${userEntityId}`
+    );
+
     this.sendMessage(agentId, {
-      entityId: userEntityId,  // Use fixed user ID
->>>>>>> ec31ef0a
+      entityId: userEntityId, // Use fixed user ID
       userName,
       text,
       roomId,
