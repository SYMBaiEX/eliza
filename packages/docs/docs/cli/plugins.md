--- conflicted
+++ resolved
@@ -73,21 +73,6 @@
 
 #### Registry Requirements Checklist
 
-<<<<<<< HEAD
-- **Name**: Must include 'plugin-' (e.g., '@elizaos/plugin-example')
-- **GitHub Repository**:
-  - Repository URL in package.json must use `github:` format (e.g., `github:username/repo-name`)
-  - Repository must be public
-  - Repository must have 'elizaos-plugins' in topics
-- **Images**:
-  - Must have an `images/` directory containing:
-    - `logo.jpg` - 400x400px square logo (max 500KB)
-    - `banner.jpg` - 1280x640px banner image (max 1MB)
-- **Agent Configuration**:
-  - Must include `agentConfig` in package.json defining plugin parameters
-- **Documentation**:
-  - Proper README.md with description and usage instructions
-=======
 | Requirement               | Description                                                       | Status                             |
 | ------------------------- | ----------------------------------------------------------------- | ---------------------------------- |
 | **Name**                  | Must include 'plugin-' (e.g., '@elizaos/plugin-example')          | Auto-checked                       |
@@ -102,7 +87,6 @@
 | **Directory Structure**   | Standard plugin directory structure                               | Auto-checked                       |
 
 The CLI will check all of these requirements and help you fix issues where possible. For requirements that cannot be automatically fixed, the CLI will provide clear instructions.
->>>>>>> a315cbc2
 
 ### 4. Test Publishing Process
 
