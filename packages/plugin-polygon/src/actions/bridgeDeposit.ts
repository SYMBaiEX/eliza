import {
  type Action,
  type Content,
  type HandlerCallback,
  type IAgentRuntime,
  type Memory,
  type State,
  logger,
  composePromptFromState,
  ModelType,
  type ActionExample,
  type TemplateType,
  parseJSONObjectFromText,
} from '@elizaos/core';
import {
  createConfig,
  executeRoute,
  type ExtendedChain,
  getRoutes,
  type LiFiStep,
  type Route,
  type ChainKey,
  type RouteExecutionData,
  type RouteExtended,
} from '@lifi/sdk';
import {
  createWalletClient,
  http,
  type WalletClient,
  parseEther,
  type PublicClient,
  createPublicClient,
  fallback,
  type Address,
  type Hex,
  type Transport,
  type Account,
  type Chain,
  parseUnits,
  parseAbi,
} from 'viem';
import { type WalletProvider, initWalletProvider } from '../providers/PolygonWalletProvider';
import { bridgeDepositPolygonTemplate } from '../templates';
import type { SupportedChain } from '../types';
import { EVM } from '@lifi/sdk';
import { privateKeyToAccount } from 'viem/accounts';
import { arbitrum, mainnet, optimism, polygon, scroll } from 'viem/chains';

interface BridgeParams {
  fromChain: string;
  toChain: string;
  fromToken: Address;
  toToken: Address;
  amount: string;
  toAddress?: Address;
}
interface Transaction {
  hash: `0x${string}`;
  from: Address;
  to: Address;
  value: string;
  valueRaw?: bigint;
  chainId: number;
  data?: Hex;
  logs?: Array<unknown>;
  error?: string;
}

const tokenDecimalsAbi = parseAbi(['function decimals() view returns (uint8)']);

class PolygonBridgeActionRunner {
  private config;
  private walletProvider: WalletProvider;

  constructor(walletProvider: WalletProvider) {
    this.walletProvider = walletProvider;
    const extendedChains = Object.values(this.walletProvider.chains).map((chainConfig: Chain) => {
      const rpcUrls = chainConfig.rpcUrls.custom?.http || chainConfig.rpcUrls.default.http;
      const blockExplorerUrl = chainConfig.blockExplorers?.default?.url || '';

      return {
        ...chainConfig,
        key: chainConfig.name.toLowerCase().replace(/\s+/g, '-') as ChainKey,
        chainType: 'EVM',
        coin: chainConfig.nativeCurrency.symbol,
        mainnet: !chainConfig.testnet,
        logoURI: '',
        diamondAddress: undefined,
        nativeToken: {
          address: '0x0000000000000000000000000000000000000000',
          chainId: chainConfig.id,
          symbol: chainConfig.nativeCurrency.symbol,
          decimals: chainConfig.nativeCurrency.decimals,
          name: chainConfig.nativeCurrency.name,
          priceUSD: '0',
          logoURI: '',
          coinKey: chainConfig.nativeCurrency.symbol,
        },
        metamask: {
          chainId: `0x${chainConfig.id.toString(16)}`,
          blockExplorerUrls: blockExplorerUrl ? [blockExplorerUrl] : [],
          chainName: chainConfig.name,
          nativeCurrency: chainConfig.nativeCurrency,
          rpcUrls: rpcUrls.slice(),
        },
      } as ExtendedChain;
    });

    const evmProvider = EVM({
      // Type mismatch with LiFi SDK typings is an issue, using 'as any' as a workaround
      // This is related to a complex intersection type conflict with the Client type
      getWalletClient: async () => this.walletProvider.getActiveWalletClient() as any,

      switchChain: async (chainId) => this.walletProvider.switchChainById(chainId) as any,
    });

    this.config = createConfig({
      integrator: 'ElizaOS-PolygonPlugin',
      chains: extendedChains,
      providers: [evmProvider], // ⬅ crucial line
    });
  }

  async getTokenDecimals(chainName: string, tokenAddress: Address): Promise<number> {
    if (
      tokenAddress.toLowerCase() === '0xeeeeeeeeeeeeeeeeeeeeeeeeeeeeeeeeeeeeeeee' ||
      tokenAddress.toLowerCase() === '0x0000000000000000000000000000000000000000'
    ) {
      return this.walletProvider.getChainConfigs(chainName as SupportedChain).nativeCurrency
        .decimals;
    }
    const publicClient = this.walletProvider.getPublicClient(chainName as SupportedChain);
    try {
      return await publicClient.readContract({
        address: tokenAddress,
        abi: tokenDecimalsAbi,
        functionName: 'decimals',
      });
    } catch (err: unknown) {
      const errorMessage = err instanceof Error ? err.message : String(err);
      logger.warn(
        `Could not fetch decimals for ${tokenAddress} on ${chainName}, defaulting to 18. Error: ${errorMessage}`
      );
      return 18;
    }
  }

  /**
   * Helper function to execute a bridge route and immediately return the tx hash
   * @param route The route to execute
   * @param onTxHash Callback for when the tx hash is available
   * @param onDone Callback for when the bridge is complete
   */
  private async bridgeAndStream(
    route: Route,
    onTxHash: (hash: Hex) => void,
    onDone?: (execution: RouteExtended) => void,
    onError?: (error: Error) => void
  ): Promise<void> {
    let txHashSent = false;

    try {
      await executeRoute(route, {
        // Fires on every status change through updateRouteHook
        updateRouteHook: (updatedRoute: RouteExtended) => {
          // Check all steps' execution processes for a txHash
          for (const step of updatedRoute.steps) {
            if (step.execution?.process) {
              for (const process of step.execution.process) {
                const hash = process.txHash;

                // Return hash as soon as it's available
                if (!txHashSent && hash) {
                  txHashSent = true;
                  logger.info(`Bridge transaction hash available: ${hash}`);
                  onTxHash(hash as Hex);
                }
              }
            }
          }

          // Check if the bridge is complete
          const isComplete = updatedRoute.steps.every(
            (step) => step.execution?.status === 'DONE' || step.execution?.status === 'FAILED'
          );

          if (isComplete && onDone) {
            logger.info(`Bridge operation completed`);
            onDone(updatedRoute);
          }
        },
      });
    } catch (error) {
      // Catch any errors from executeRoute and handle them properly
      const err = error instanceof Error ? error : new Error(String(error));
      logger.error('Bridge execution error:', err);

      // Call the error callback if provided
      if (onError) {
        onError(err);
      }
    }
  }

  async bridge(params: BridgeParams): Promise<Transaction> {
    logger.debug('Available chains in WalletProvider:', Object.keys(this.walletProvider.chains));
    logger.debug(`Attempting to get wallet client for chain: ${params.fromChain}`);

    const walletClient = this.walletProvider.getWalletClient(params.fromChain as SupportedChain);
    const [fromAddress] = await walletClient.getAddresses();

    // Get token decimals
    const fromTokenDecimals = await this.getTokenDecimals(params.fromChain, params.fromToken);
    const amountRaw = parseUnits(params.amount, fromTokenDecimals).toString();

    logger.debug(
      `Converted ${params.amount} tokens to ${amountRaw} base units using ${fromTokenDecimals} decimals`
    );

    // Prepare route request
    const fromChainId = this.walletProvider.getChainConfigs(params.fromChain as SupportedChain).id;
    const toChainId = this.walletProvider.getChainConfigs(params.toChain as SupportedChain).id;

    const routeRequest = {
      fromChainId,
      toChainId,
      fromTokenAddress: params.fromToken,
      toTokenAddress: params.toToken,
      fromAmount: amountRaw,
      fromAddress,
      toAddress: params.toAddress || fromAddress,
    };

    logger.debug('Requesting bridge routes with:', routeRequest);

    try {
      const routes = await getRoutes(routeRequest);

      if (!routes.routes || routes.routes.length === 0) {
        logger.error('No routes found for this bridge transaction');
        throw new Error('No routes found for bridging tokens between these chains');
      }

      logger.debug(`Found ${routes.routes.length} routes, using the best route`);
      const bestRoute = routes.routes[0];
      logger.debug('Best route selected:', JSON.stringify(bestRoute, null, 2));

      // Log estimated gas costs if available
      if (bestRoute.steps[0]?.estimate?.gasCosts) {
        logger.debug(
          'Estimated gas costs:',
          JSON.stringify(bestRoute.steps[0].estimate.gasCosts, null, 2)
        );
      }
      if (bestRoute.steps[0]?.estimate?.feeCosts) {
        logger.debug(
          'Estimated fee costs:',
          JSON.stringify(bestRoute.steps[0].estimate.feeCosts, null, 2)
        );
      }

      logger.debug('Executing bridge route');

      // Use Promise to get transaction hash as soon as it's available
      const txHashPromise = new Promise<Hex>((resolve, reject) => {
        // Execute the route but don't wait for completion
        this.bridgeAndStream(
          bestRoute,
          // Called as soon as the hash is available
          (hash: Hex) => {
            resolve(hash);
          },
          // Called when the bridge is complete (optional)
          (execution: RouteExtended) => {
            logger.info(`Bridge operation completed`);

            // You could implement a notification system here to inform
            // the user when the bridge completes
          },
          // Error handler
          (error: Error) => {
            logger.error(`Bridge operation failed:`, error);
            reject(error);
          }
        );
      });

      // Wait for the transaction hash only, not the entire bridge process
      try {
        const txHash = await txHashPromise;
        logger.info(`Returning bridge transaction hash: ${txHash}`);

        // Determine if the token is a native token (ETH, MATIC, etc.)
        const isNativeToken =
          params.fromToken.toLowerCase() === '0xeeeeeeeeeeeeeeeeeeeeeeeeeeeeeeeeeeeeeeee' ||
          params.fromToken.toLowerCase() === '0x0000000000000000000000000000000000000000';

        // For native tokens, set value to the parsed amount, otherwise zero
        const txValue = isNativeToken ? parseUnits(params.amount, fromTokenDecimals) : BigInt(0);

        const tx = {
          hash: txHash,
          from: fromAddress,
          to: bestRoute.steps[0].estimate.approvalAddress as `0x${string}`,
          value: txValue.toString(),
          valueRaw: txValue,
          chainId: fromChainId,
        };

        const txForLog = { ...tx, valueRaw: tx.valueRaw.toString() };

        logger.debug('Returning transaction:', JSON.stringify(txForLog, null, 2));
        return tx;
      } catch (error) {
        // Catch any errors from the bridgeAndStream process
        const errorMessage = error instanceof Error ? error.message : String(error);
        logger.error(`Bridge transaction hash retrieval failed: ${errorMessage}`, error);

        // Return a standardized result with the error rather than throwing
        return {
          hash: '0x0', // A placeholder hash indicating failure
          from: fromAddress,
          to: bestRoute.steps[0].estimate.approvalAddress as `0x${string}`,
          value: '0',
          chainId: fromChainId,
          error: errorMessage,
        };
      }
    } catch (error) {
      // Catch any errors from the outer getRoutes or initial setup
      const errorMessage = error instanceof Error ? error.message : String(error);
      logger.error(`Bridge transaction failed: ${errorMessage}`, error);

      // Return a standardized result with the error rather than throwing
      return {
        hash: '0x0', // A placeholder hash indicating failure
        from: '0x0' as Address,
        to: '0x0' as Address,
        value: '0',
        chainId: 0,
        error: errorMessage,
      };
    }
  }
}

export const bridgeDepositAction: Action = {
  name: 'BRIDGE_DEPOSIT_POLYGON',
  similes: ['POLYGON_BRIDGE_FUNDS', 'MOVE_ETH_TO_POLYGON_LIFI'],
  description: 'Initiates a deposit/bridge using LiFi.',
  validate: async (runtime: IAgentRuntime, _m: Memory, _s: State | undefined): Promise<boolean> => {
    logger.debug('Validating BRIDGE_DEPOSIT_POLYGON...');
    const checks = [
      runtime.getSetting('WALLET_PRIVATE_KEY'),
      runtime.getSetting('POLYGON_PLUGINS_ENABLED'),
    ];
    if (checks.some((check) => !check)) {
      logger.error('Required settings (WALLET_PRIVATE_KEY, POLYGON_PLUGINS_ENABLED) missing.');
      return false;
    }
    try {
      await initWalletProvider(runtime);
    } catch (e) {
      const errMsg = e instanceof Error ? e.message : String(e);
      logger.error(`WalletProvider initialization failed during validation: ${errMsg} `);
      return false;
    }
    return true;
  },
  handler: async (
    runtime: IAgentRuntime,
    message: Memory,
    state: State | undefined,
    _o: unknown,
    cb: HandlerCallback | undefined,
    _rs: Memory[] | undefined
  ) => {
    logger.info('Handling BRIDGE_DEPOSIT_POLYGON for:', message.id);
    try {
      const walletProvider = await initWalletProvider(runtime);
      if (!walletProvider) {
        logger.error(
          'Failed to initialize WalletProvider. Check private key and chain configurations.'
        );
        throw new Error(
          'Failed to initialize WalletProvider. Ensure private key and chain configurations are correct.'
        );
      }
      const actionRunner = new PolygonBridgeActionRunner(walletProvider);
      const prompt = composePromptFromState({
        state,
        template: bridgeDepositPolygonTemplate as unknown as TemplateType,
      });
      const modelResponse = await runtime.useModel(ModelType.TEXT_SMALL, {
        prompt,
      });
      let paramsJson: BridgeParams | { error: string };
      let bridgeOptions: BridgeParams;
      try {
        paramsJson = parseJSONObjectFromText(modelResponse) as BridgeParams | { error: string };
        logger.debug('Bridge parameters extracted:', paramsJson);

        // Check if the model response contains an error
        if ('error' in paramsJson) {
          logger.warn(`Bridge action: Model responded with error: ${paramsJson.error}`);
          throw new Error(paramsJson.error);
        }

        // At this point, paramsJson must be BridgeParams
<<<<<<< HEAD
        bridgeOptions = paramsJson;
=======
>>>>>>> 5d53241d
      } catch (e) {
        logger.error('Failed to parse LLM response for bridge params:', modelResponse, e);
        throw new Error('Could not understand bridge parameters.');
      }
      const bridgeOptions: BridgeParams = paramsJson;
      if (
        !bridgeOptions.fromChain ||
        !bridgeOptions.toChain ||
        !bridgeOptions.fromToken ||
        !bridgeOptions.toToken ||
        !bridgeOptions.amount
      ) {
        throw new Error('Incomplete bridge parameters extracted.');
      }

      logger.debug('Parsed bridge options:', bridgeOptions);

      // Bridge the tokens and get the transaction hash immediately
      const bridgeResp = await actionRunner.bridge(bridgeOptions);

      // Check if the bridge operation encountered an error
      if (bridgeResp.error) {
        logger.error('Bridge operation failed:', bridgeResp.error);
        throw new Error(bridgeResp.error);
      }

      // Format source/target chains
      const fromChainFormatted =
        bridgeOptions.fromChain.charAt(0).toUpperCase() + bridgeOptions.fromChain.slice(1);
      const toChainFormatted =
        bridgeOptions.toChain.charAt(0).toUpperCase() + bridgeOptions.toChain.slice(1);

      // Create a user-friendly message
      const successMessage = `
Bridging started! 🚀
Initiating transfer of ${bridgeOptions.amount} tokens from ${fromChainFormatted} to ${toChainFormatted}.
Transaction hash: ${bridgeResp.hash}

The bridge operation is now in progress and will continue in the background. This may take several minutes to complete. You can check the status by tracking the transaction hash.`;

      logger.info(`Bridge transaction initiated: ${bridgeResp.hash}`);

      if (cb) {
        await cb({
          text: successMessage,
          content: {
            success: true,
            hash: bridgeResp.hash,
            status: 'pending',
            fromChain: bridgeOptions.fromChain,
            toChain: bridgeOptions.toChain,
            amount: bridgeOptions.amount,
          },
          actions: ['BRIDGE_DEPOSIT_POLYGON'],
          source: message.content.source,
        });
      }

      return {
        success: true,
        hash: bridgeResp.hash,
        status: 'pending',
        fromChain: bridgeOptions.fromChain,
        toChain: bridgeOptions.toChain,
        amount: bridgeOptions.amount,
      };
    } catch (error) {
      const errMsg = error instanceof Error ? error.message : String(error);
      logger.error('BRIDGE_DEPOSIT_POLYGON handler error:', errMsg, error);
      if (cb) {
        await cb({
          text: `Error bridging: ${errMsg}`,
          actions: ['BRIDGE_DEPOSIT_POLYGON'],
          source: message.content.source,
        });
      }
      return { success: false, error: errMsg };
    }
  },
  examples: [
    [
      {
        name: 'user',
        content: { text: 'Bridge 0.5 WETH from Polygon to Ethereum mainnet.' },
      },
    ],
    [
      {
        name: 'user',
        content: {
          text: 'Move 100 USDC from Arbitrum to Polygon, send it to 0x123...',
        },
      },
    ],
  ],
};<|MERGE_RESOLUTION|>--- conflicted
+++ resolved
@@ -407,10 +407,7 @@
         }
 
         // At this point, paramsJson must be BridgeParams
-<<<<<<< HEAD
         bridgeOptions = paramsJson;
-=======
->>>>>>> 5d53241d
       } catch (e) {
         logger.error('Failed to parse LLM response for bridge params:', modelResponse, e);
         throw new Error('Could not understand bridge parameters.');
