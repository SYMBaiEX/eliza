--- conflicted
+++ resolved
@@ -198,30 +198,6 @@
     }
   },
 
-<<<<<<< HEAD
-  // TODO: Add relevant examples
-  examples: [
-    {
-      input: 'What is the status of checkpoint 12345?',
-      output: 'Checkpoint 12345 is included in the root chain at block 9876543. Last verified at 2023-06-15 14:32 UTC.',
-    },
-    {
-      input: 'Check if the latest checkpoint has been processed',
-      output: 'The latest checkpoint (ID: 12400) has been included in the root chain at block 9876700. This checkpoint secured 5,230 Polygon transactions.',
-    },
-    {
-      input: 'Has the checkpoint from yesterday been committed to Ethereum?',
-      output: 'Yes, checkpoint 12350 from yesterday has been included in Ethereum root chain at block 9876600. This checkpoint took 3.5 hours to be committed from Polygon to Ethereum.',
-    },
-    {
-      input: 'Are my transactions from yesterday part of a checkpoint?',
-      output: 'Yes, transactions from your address 0x742d35Cc6634C0532925a3b844Bc454e4438f44e have been included in checkpoint 12380, which was committed to Ethereum at block 9876650.',
-    },
-    {
-      input: 'Check the checkpoint status for my bridge transaction from last week',
-      output: 'Your bridge transaction 0x7a3b5d8f1e6c4b2a9d0e1f2a3b4c5d6e7f8a9b0c was included in checkpoint 12200, which was committed to Ethereum root chain at block 9875500. The assets have been fully bridged.',
-    }
-=======
   examples: [
     [
       {
@@ -239,6 +215,5 @@
         },
       },
     ],
->>>>>>> 70f45773
   ],
 };