--- conflicted
+++ resolved
@@ -2,36 +2,26 @@
 import {
   JsonRpcProvider,
   Contract,
-<<<<<<< HEAD
+  Wallet,
   type BigNumberish,
   ZeroAddress,
   type TransactionRequest,
-  MaxUint256, // Import MaxUint256 for approval checks
+  MaxUint256,
+  ethers, // For ethers.formatEther, ethers.AbiCoder
 } from 'ethers'; // Assuming ethers v6+
-
-// Use require for JSON ABIs as a workaround for import issues
-const StakeManagerABI = require('../contracts/StakeManagerABI.json');
-const ValidatorShareABI = require('../contracts/ValidatorShareABI.json');
-const RootChainManagerABI = require('../contracts/RootChainManagerABI.json');
-const Erc20ABI = require('../contracts/ERC20ABI.json');
-const CheckpointManagerABI = require('../contracts/CheckpointManagerABI.json'); // New ABI
-=======
-  Wallet
-} from 'ethers'; // Importing directly from ethers v6+
 
 // Import JSON ABIs
 import StakeManagerABI from '../contracts/StakeManagerABI.json';
 import ValidatorShareABI from '../contracts/ValidatorShareABI.json';
 import RootChainManagerABI from '../contracts/RootChainManagerABI.json';
 import Erc20ABI from '../contracts/ERC20ABI.json';
-import CheckpointManagerABI from '../contracts/CheckpointManagerABI.json';
->>>>>>> dd659569
+import CheckpointManagerABI from '../contracts/CheckpointManagerABI.json'; // New ABI
 
 // Re-import GasService components
 import { getGasPriceEstimates, type GasPriceEstimates } from './GasService';
 
-// Minimal ERC20 ABI fragment for balanceOf
-const ERC20_ABI_BALANCEOF = [
+// Minimal ERC20 ABI fragment for balanceOf and allowance
+const ERC20_ABI_MINIMAL = [
   {
     constant: true,
     inputs: [{ name: '_owner', type: 'address' }],
@@ -39,6 +29,26 @@
     outputs: [{ name: 'balance', type: 'uint256' }],
     type: 'function',
   },
+  {
+    constant: true,
+    inputs: [
+      { name: '_owner', type: 'address' },
+      { name: '_spender', type: 'address' },
+    ],
+    name: 'allowance',
+    outputs: [{ name: 'remaining', type: 'uint256' }],
+    type: 'function',
+  },
+  {
+    constant: false,
+    inputs: [
+      { name: '_spender', type: 'address' },
+      { name: '_value', type: 'uint256' },
+    ],
+    name: 'approve',
+    outputs: [{ name: 'success', type: 'bool' }],
+    type: 'function',
+  },
 ];
 
 export type NetworkType = 'L1' | 'L2';
@@ -48,9 +58,7 @@
 const ROOT_CHAIN_MANAGER_ADDRESS_L1 = '0xA0c68C638235ee32657e8f720a23ceC1bFc77C77';
 
 // --- Type Definitions for Staking Info ---
-
-// Enum mapping based on StakeManager contract inspection (adjust if needed)
-export enum ValidatorStatus { // Renamed for clarity
+export enum ValidatorStatus {
   Inactive = 0,
   Active = 1,
   Unbonding = 2,
@@ -59,15 +67,14 @@
 
 export interface ValidatorInfo {
   status: ValidatorStatus;
-  totalStake: bigint; // Combined self-stake + delegated amount
-  commissionRate: number; // Percentage (e.g., 0.1 for 10%)
+  totalStake: bigint;
+  commissionRate: number;
   signerAddress: string;
   activationEpoch: bigint;
   deactivationEpoch: bigint;
   jailEndEpoch: bigint;
-  contractAddress: string; // Address of the ValidatorShare contract
+  contractAddress: string;
   lastRewardUpdateEpoch: bigint;
-  // Add other relevant fields from the struct if needed
 }
 
 export interface DelegatorInfo {
@@ -75,54 +82,74 @@
   pendingRewards: bigint;
 }
 
-/**
- * Service for interacting with Ethereum (L1) and Polygon (L2) networks.
- * Provides methods for both standard RPC operations and Polygon-specific functionality.
- */
+// Types for cache entries
+interface CacheEntry<T> {
+  value: T;
+  timestamp: number;
+}
+
+// Default cache expiry (can be overridden)
+const CACHE_EXPIRY = {
+  DEFAULT: 60000, // 1 minute
+  SHORT: 10000, // 10 seconds
+  BALANCE: 30000, // 30 seconds
+};
+
+// Viem/Ethers type compatibility
+type Address = `0x${string}`;
+type Hash = `0x${string}`;
+type BlockIdentifier = Hash | number | 'latest' | 'earliest' | 'pending' | 'safe' | 'finalized';
+
+interface BlockInfo {
+  number: number;
+  hash: Hash;
+  parentHash: Hash;
+  timestamp: number;
+  nonce: Hash;
+  difficulty: bigint;
+  gasLimit: bigint;
+  gasUsed: bigint;
+  miner: Address;
+  extraData: Hash;
+  baseFeePerGas?: bigint | null;
+  transactions: Hash[] | any[]; // Adjust based on what getBlock returns
+}
+
+interface TransactionDetails {
+  transaction: any; // Ethers TransactionResponse
+  receipt: any; // Ethers TransactionReceipt
+}
+
 export class PolygonRpcService extends Service {
   static serviceType = 'polygonRpc';
   capabilityDescription =
     'Provides access to Ethereum (L1) and Polygon (L2) JSON-RPC nodes and L1 staking operations.';
 
-<<<<<<< HEAD
-  private l1Provider: EthersProvider | null = null;
-  private l2Provider: EthersProvider | null = null;
-  private l1Signer: Signer | null = null;
-  private stakeManagerContractL1: Contract | null = null;
-  private rootChainManagerContractL1: Contract | null = null;
-  private checkpointManagerContractL1: Contract | null = null; // Added CheckpointManager instance
-=======
-  // Legacy ethers.js providers - keep for compatibility with existing code
   private l1Provider: JsonRpcProvider | null = null;
   private l2Provider: JsonRpcProvider | null = null;
   private l1Signer: Wallet | null = null;
   private stakeManagerContractL1: Contract | null = null;
   private rootChainManagerContractL1: Contract | null = null;
-  
+  private checkpointManagerContractL1: Contract | null = null;
+
   // Cache settings
-  private cacheKey = 'polygon/rpc';
-  private cacheExpiryMs = 60000; // 1 minute
->>>>>>> dd659569
-
-  // constructor(runtime?: IAgentRuntime) { // Constructor removed
-  //   super(runtime);
-  // }
-
-  /**
-   * Initializes providers for both L1 and L2 networks.
-   */
+  private cacheKeyPrefix = 'polygon/rpc'; // Changed from cacheKey to avoid conflict
+  private cacheExpiryMs = CACHE_EXPIRY.DEFAULT;
+
   private async initializeProviders(): Promise<void> {
-<<<<<<< HEAD
     if (
       this.l1Provider &&
       this.l2Provider &&
+      this.l1Signer &&
+      this.stakeManagerContractL1 &&
       this.rootChainManagerContractL1 &&
       this.checkpointManagerContractL1
     ) {
+      logger.debug('Providers and contracts already initialized.');
       return;
     }
     if (!this.runtime) {
-      throw new Error('Runtime required');
+      throw new Error('Runtime required for provider initialization');
     }
 
     let l1RpcUrl = this.runtime.getSetting('ETHEREUM_RPC_URL');
@@ -135,108 +162,63 @@
       l2RpcUrl = this.runtime.getSetting('POLYGON_RPC_URL_FALLBACK');
     }
 
-    const privateKey = this.runtime.getSetting('PRIVATE_KEY'); // Get private key
+    const privateKey = this.runtime.getSetting('PRIVATE_KEY');
 
     if (!l1RpcUrl || !l2RpcUrl) {
       throw new Error('Missing L1/L2 RPC URLs (including fallbacks)');
     }
     if (!privateKey) {
       throw new Error('Missing PRIVATE_KEY for signer initialization');
-=======
-    if (!this.runtime) {
-      throw new Error('Runtime required for provider initialization');
->>>>>>> dd659569
-    }
-
-    try {
-      // Initialize legacy ethers.js providers for backward compatibility
-      const l1RpcUrl = this.runtime.getSetting('ETHEREUM_RPC_URL');
-      const l2RpcUrl = this.runtime.getSetting('POLYGON_RPC_URL');
-      const privateKey = this.runtime.getSetting('PRIVATE_KEY');
-    
-      if (!privateKey) {
-        throw new Error('Missing required private key');
-      }
-      
-      if (!l1RpcUrl) {
-        throw new Error('Missing required Ethereum RPC URL');
-      }
-      
-      if (!l2RpcUrl) {
-        throw new Error('Missing required Polygon RPC URL');
-      }
-
+    }
+
+    try {
       this.l1Provider = new JsonRpcProvider(l1RpcUrl);
       this.l2Provider = new JsonRpcProvider(l2RpcUrl);
       this.l1Signer = new Wallet(privateKey, this.l1Provider);
 
-      // Initialize contract instances
       this.stakeManagerContractL1 = new Contract(
         STAKE_MANAGER_ADDRESS_L1,
-        StakeManagerABI,
+        StakeManagerABI as any, // Cast ABI
         this.l1Provider
       );
-<<<<<<< HEAD
-      // await this.stakeManagerContractL1.currentEpoch(); // Test connection - COMMENT OUT FOR GasService tests until abis are replaced
-=======
       await this.stakeManagerContractL1.validatorThreshold(); // Test connection
->>>>>>> dd659569
       logger.info('StakeManager L1 contract instance created and connection verified.');
-      
+
       this.rootChainManagerContractL1 = new Contract(
         ROOT_CHAIN_MANAGER_ADDRESS_L1,
-        RootChainManagerABI,
-        this.l1Signer
+        RootChainManagerABI as any, // Cast ABI
+        this.l1Signer // Signer needed for write operations like deposit
       );
-<<<<<<< HEAD
-      // Optional: Test RootChainManager connectivity (e.g., read chainId)
-      // const chainId = await this.rootChainManagerContractL1.chainID();
-      // logger.info(`RootChainManager L1 contract connection verified (Chain ID: ${chainId}).`);
       logger.info('RootChainManager L1 contract instance created.');
 
-      // Fetch CheckpointManager address and initialize contract
       if (this.rootChainManagerContractL1) {
         const checkpointManagerAddress =
           await this.rootChainManagerContractL1.checkpointManagerAddress();
         logger.info(`Fetched CheckpointManager L1 address: ${checkpointManagerAddress}`);
         this.checkpointManagerContractL1 = new Contract(
           checkpointManagerAddress,
-          CheckpointManagerABI,
-          this.l1Provider // Read-only, provider is sufficient
+          CheckpointManagerABI as any, // Cast ABI
+          this.l1Provider // Read-only, provider is sufficient for getLastChildBlock
         );
         logger.info('CheckpointManager L1 contract instance created.');
       } else {
-        logger.error(
-          'RootChainManager contract failed to initialize, cannot get CheckpointManager address.'
-        );
         throw new Error(
           'RootChainManager contract failed to initialize, cannot get CheckpointManager address.'
         );
       }
+      logger.info('PolygonRpcService initialized successfully');
     } catch (error: unknown) {
-      // Changed to unknown
       logger.error('Failed during PolygonRpcService initialization:', error);
-=======
-      
-      logger.info('PolygonRpcService initialized successfully');
-    } catch (error) {
-      logger.error('Failed to initialize PolygonRpcService:', error);
-      // Reset all components on failure
->>>>>>> dd659569
       this.l1Provider = null;
       this.l2Provider = null;
       this.l1Signer = null;
       this.stakeManagerContractL1 = null;
       this.rootChainManagerContractL1 = null;
-<<<<<<< HEAD
-      this.checkpointManagerContractL1 = null; // Clear CheckpointManager instance on error
+      this.checkpointManagerContractL1 = null;
       if (error instanceof Error) {
         throw new Error(`Failed to initialize PolygonRpcService components: ${error.message}`);
       }
       throw new Error('Failed to initialize PolygonRpcService components due to an unknown error.');
-=======
-      throw error;
->>>>>>> dd659569
     }
   }
 
@@ -262,53 +244,38 @@
     this.l1Signer = null;
     this.stakeManagerContractL1 = null;
     this.rootChainManagerContractL1 = null;
-<<<<<<< HEAD
-    this.checkpointManagerContractL1 = null; // Clear CheckpointManager instance
-=======
->>>>>>> dd659569
-  }
-
-  /**
-   * Gets the current gas price for the specified network.
-   * @param network Which network to query (L1 or L2)
-   * @returns The gas price in wei as a bigint
-   */
-  async getGasPrice(network: NetworkType = 'L2'): Promise<bigint> {
+    this.checkpointManagerContractL1 = null;
+  }
+
+  private getProvider(network: NetworkType = 'L2'): JsonRpcProvider {
     const provider = network === 'L1' ? this.l1Provider : this.l2Provider;
     if (!provider) {
-      throw new Error(`Provider for ${network} not available`);
-    }
-    return await provider.getGasPrice();
-  }
-
-  // --- Standard RPC Methods with Network Selection ---
-
-  /**
-   * Gets the current block number for the specified network
-   */
-  async getBlockNumber(network: NetworkType = 'L2'): Promise<number> {
-    const provider = network === 'L1' ? this.l1Provider : this.l2Provider;
-    if (!provider) {
-      throw new Error(`Provider for ${network} not available`);
-    }
-    
-    return await provider.getBlockNumber();
-  }
-
-  /**
-   * Gets the balance of native tokens (ETH/MATIC) for an address on the specified network
-   */
-  async getBalance(address: Address, network: NetworkType = 'L2'): Promise<bigint> {
-    const provider = network === 'L1' ? this.l1Provider : this.l2Provider;
-    if (!provider) {
-      throw new Error(`Provider for ${network} not available`);
-    }
-    
-    return await provider.getBalance(address);
-  }
-
-<<<<<<< HEAD
-  // Helper to get initialized CheckpointManager contract
+      throw new Error(`Provider ${network} not initialized.`);
+    }
+    return provider;
+  }
+
+  private getL1Signer(): Wallet {
+    if (!this.l1Signer) {
+      throw new Error('L1 Signer not initialized.');
+    }
+    return this.l1Signer;
+  }
+
+  private getStakeManagerContract(): Contract {
+    if (!this.stakeManagerContractL1) {
+      throw new Error('StakeManager L1 contract is not initialized.');
+    }
+    return this.stakeManagerContractL1;
+  }
+
+  private getRootChainManagerContract(): Contract {
+    if (!this.rootChainManagerContractL1) {
+      throw new Error('RootChainManager L1 contract is not initialized.');
+    }
+    return this.rootChainManagerContractL1;
+  }
+
   private getCheckpointManagerContract(): Contract {
     if (!this.checkpointManagerContractL1) {
       throw new Error('CheckpointManager L1 contract is not initialized.');
@@ -316,676 +283,188 @@
     return this.checkpointManagerContractL1;
   }
 
-  // --- Public Method to Get L2 Provider ---
-  public getL2Provider(): EthersProvider {
-    const provider = this.getProvider('L2'); // Use the existing private method internally
-    if (!provider) {
-      // Should ideally not happen if service is started correctly
-      throw new Error('L2 Provider not initialized in PolygonRpcService.');
-    }
-    return provider;
-  }
-
-  // --- Helper: Get Signer-Aware ValidatorShare Contract ---
-  private async _getValidatorShareContract(validatorId: number): Promise<Contract> {
-    const stakeManager = this.getStakeManagerContract();
-    const signer = this.getL1Signer(); // Use L1 Signer
-
-    logger.debug(`Fetching ValidatorShare contract address for validator ${validatorId}...`);
-    const validatorShareAddress = await stakeManager.getValidatorContract(validatorId);
-
-    if (!validatorShareAddress || validatorShareAddress === ZeroAddress) {
-      logger.error(
-        `ValidatorShare contract address not found or zero for validator ID ${validatorId}.`
-      );
-      throw new Error(`Validator ${validatorId} does not have a valid ValidatorShare contract.`);
-=======
-  /**
-   * Gets transaction details by hash from the specified network
-   */
-  async getTransaction(txHash: Hash, network: NetworkType = 'L2'): Promise<any> {
-    const provider = network === 'L1' ? this.l1Provider : this.l2Provider;
-    if (!provider) {
-      throw new Error(`Provider for ${network} not available`);
->>>>>>> dd659569
-    }
-    
-    return await provider.getTransaction(txHash);
-  }
-
-  /**
-   * Gets transaction receipt by hash from the specified network
-   */
-  async getTransactionReceipt(txHash: Hash, network: NetworkType = 'L2'): Promise<any> {
-    const provider = network === 'L1' ? this.l1Provider : this.l2Provider;
-    if (!provider) {
-      throw new Error(`Provider for ${network} not available`);
-    }
-    
-    return await provider.getTransactionReceipt(txHash);
-  }
-
-  /**
-   * Gets block details by number or hash from the specified network
-   */
-  async getBlock(blockIdentifier: BlockIdentifier, network: NetworkType = 'L2'): Promise<any> {
-    const provider = network === 'L1' ? this.l1Provider : this.l2Provider;
-    if (!provider) {
-      throw new Error(`Provider for ${network} not available`);
-    }
-    
-    return await provider.getBlock(blockIdentifier);
-  }
-
-  /**
-   * Performs a contract call on the specified network
-   */
-  async call(
-    to: Address, 
-    data: Hash, 
-    network: NetworkType = 'L2'
-  ): Promise<Hash> {
-    const provider = network === 'L1' ? this.l1Provider : this.l2Provider;
-    if (!provider) {
-      throw new Error(`Provider for ${network} not available`);
-    }
-    
-    const client = provider.getPublicClient();
-    const result = await client.call({
-      to,
-      data,
-    });
-    
-    return result.data as Hash;
-  }
-
-  /**
-   * Estimates gas for a transaction on the specified network
-   */
+  public getL2Provider(): JsonRpcProvider {
+    return this.getProvider('L2');
+  }
+  
+  // --- Standard RPC Methods with Network Selection ---
+
+  async getGasPrice(network: NetworkType = 'L2'): Promise<bigint> {
+    const provider = this.getProvider(network);
+    const feeData = await provider.getFeeData();
+    if (feeData.gasPrice) return feeData.gasPrice;
+    if (feeData.maxFeePerGas && feeData.maxPriorityFeePerGas) { // EIP-1559
+        return feeData.maxFeePerGas + feeData.maxPriorityFeePerGas;
+    }
+    throw new Error(`Could not determine gas price on ${network}`);
+  }
+  
+  async getBlockNumber(network: NetworkType = 'L2'): Promise<number> {
+    const provider = this.getProvider(network);
+    return provider.getBlockNumber();
+  }
+
+  async getBalance(address: Address, network: NetworkType = 'L2'): Promise<bigint> {
+    const provider = this.getProvider(network);
+    return provider.getBalance(address);
+  }
+
+  async getTransaction(txHash: Hash, network: NetworkType = 'L2'): Promise<ethers.TransactionResponse | null> {
+    const provider = this.getProvider(network);
+    return provider.getTransaction(txHash);
+  }
+
+  async getTransactionReceipt(txHash: Hash, network: NetworkType = 'L2'): Promise<ethers.TransactionReceipt | null> {
+    const provider = this.getProvider(network);
+    return provider.getTransactionReceipt(txHash);
+  }
+
+  async getBlock(blockIdentifier: BlockIdentifier, network: NetworkType = 'L2'): Promise<ethers.Block | null> {
+    const provider = this.getProvider(network);
+    if (typeof blockIdentifier === 'number' || typeof blockIdentifier === 'bigint') {
+        return provider.getBlock(Number(blockIdentifier));
+    }
+    // For string hash or tags like 'latest'
+    return provider.getBlock(blockIdentifier as string | ethers.BlockTag);
+  }
+  
+  async call(to: Address, data: Hash, network: NetworkType = 'L2'): Promise<Hash> {
+    const provider = this.getProvider(network);
+    const result = await provider.call({ to, data });
+    return result as Hash;
+  }
+
   async estimateGas(
     tx: { to: Address; data?: Hash; value?: bigint },
     network: NetworkType = 'L2'
   ): Promise<bigint> {
-    const provider = network === 'L1' ? this.l1Provider : this.l2Provider;
-    if (!provider) {
-      throw new Error(`Provider for ${network} not available`);
-    }
+    const provider = this.getProvider(network);
+    const signer = network === 'L1' ? this.getL1Signer() : new Wallet(ZeroAddress, provider); // Dummy wallet for L2 if no signer
     
-    const account = await provider.getAddress();
-    
-    const gasEstimate = await provider.estimateGas({
+    return provider.estimateGas({
       to: tx.to,
       data: tx.data,
       value: tx.value,
-      account,
+      from: signer.address // estimateGas needs a 'from'
     });
+  }
+  
+  async sendRawTransaction(signedTx: string, network: NetworkType = 'L2'): Promise<ethers.TransactionResponse> {
+    const provider = this.getProvider(network);
+    return provider.broadcastTransaction(signedTx);
+  }
+
+  // --- Convenience Methods ---
+  async getCurrentL1BlockNumber(): Promise<number> { return this.getBlockNumber('L1'); }
+  async getCurrentL2BlockNumber(): Promise<number> { return this.getBlockNumber('L2'); }
+  async getNativeL1Balance(address: Address): Promise<bigint> { return this.getBalance(address, 'L1'); }
+  async getNativeL2Balance(address: Address): Promise<bigint> { return this.getBalance(address, 'L2'); }
+
+  // --- Five Basic Read Functions (Polygon L2) with Cache ---
+  async getCurrentBlockNumber(): Promise<number> {
+    const cacheKey = `${this.cacheKeyPrefix}/currentBlockNumber`;
+    const cached = await this.getCachedValue<number>(cacheKey);
+    if (cached) return cached;
+
+    const blockNumber = await this.getBlockNumber('L2');
+    await this.setCacheValue(cacheKey, blockNumber, CACHE_EXPIRY.SHORT);
+    return blockNumber;
+  }
+
+  async getBlockDetails(identifier: BlockIdentifier): Promise<BlockInfo | null> {
+    const cacheKey = `${this.cacheKeyPrefix}/block/${identifier.toString()}`;
+    const cached = await this.getCachedValue<BlockInfo>(cacheKey);
+    if (cached) return cached;
+
+    const block = await this.getBlock(identifier, 'L2');
+    if (!block) return null;
+
+    const blockInfo: BlockInfo = {
+      number: block.number,
+      hash: block.hash as Hash,
+      parentHash: block.parentHash as Hash,
+      timestamp: block.timestamp,
+      nonce: block.nonce as Hash,
+      difficulty: block.difficulty,
+      gasLimit: block.gasLimit,
+      gasUsed: block.gasUsed,
+      miner: block.miner as Address,
+      extraData: block.extraData as Hash,
+      baseFeePerGas: block.baseFeePerGas,
+      transactions: block.transactions,
+    };
+    await this.setCacheValue(cacheKey, blockInfo, CACHE_EXPIRY.DEFAULT);
+    return blockInfo;
+  }
+
+  async getTransactionDetails(txHash: Hash): Promise<TransactionDetails | null> {
+    const cacheKey = `${this.cacheKeyPrefix}/tx/${txHash}`;
+    const cached = await this.getCachedValue<TransactionDetails>(cacheKey);
+    if (cached) return cached;
+
+    const [transaction, receipt] = await Promise.all([
+      this.getTransaction(txHash, 'L2'),
+      this.getTransactionReceipt(txHash, 'L2'),
+    ]);
+
+    if (!transaction && !receipt) return null;
+    const result = { transaction, receipt };
+    await this.setCacheValue(cacheKey, result); // Cache permanently
+    return result;
+  }
+
+  async getNativeBalance(address: Address): Promise<bigint> {
+    const cacheKey = `${this.cacheKeyPrefix}/balance/native/${address.toLowerCase()}`;
+    const cached = await this.getCachedValue<bigint>(cacheKey);
+    if (cached !== undefined) return cached;
+
+    const balance = await this.getBalance(address, 'L2');
+    await this.setCacheValue(cacheKey, balance, CACHE_EXPIRY.BALANCE);
+    return balance;
+  }
+
+  async getErc20Balance(tokenAddress: Address, accountAddress: Address): Promise<bigint> {
+    const cacheKey = `${this.cacheKeyPrefix}/balance/erc20/${tokenAddress.toLowerCase()}/${accountAddress.toLowerCase()}`;
+    const cached = await this.getCachedValue<bigint>(cacheKey);
+    if (cached !== undefined) return cached;
     
-    return gasEstimate;
-  }
-
-  /**
-   * Sends a transaction on the specified network
-   */
-  async sendTransaction(
-    to: Address,
-    value: bigint,
-    data: Hash = '0x' as Hash,
-    network: NetworkType = 'L2'
-  ): Promise<Hash> {
-    const provider = network === 'L1' ? this.l1Provider : this.l2Provider;
-    if (!provider) {
-      throw new Error(`Provider for ${network} not available`);
-    }
-    
-    try {
-      // Use the provider's sendTransaction method which is safer and properly handles gas estimation
-      const txHash = await provider.sendTransaction(to, value, data);
-      logger.info(`Transaction sent on ${network}: ${txHash}`);
-      
-      return txHash;
-    } catch (error) {
-      logger.error(`Error sending transaction on ${network}:`, error);
-      throw new Error(`Failed to send transaction: ${error.message}`);
-    }
-  }
-
-  // --- Convenience Methods for L1/L2 Specific Operations ---
-
-  /**
-   * Gets the current Ethereum (L1) block number
-   */
-  async getCurrentL1BlockNumber(): Promise<number> {
-    return this.getBlockNumber('L1');
-  }
-
-  /**
-   * Gets the current Polygon (L2) block number
-   */
-  async getCurrentL2BlockNumber(): Promise<number> {
-    return this.getBlockNumber('L2');
-  }
-
-  /**
-   * Gets ETH balance for an address on Ethereum (L1)
-   */
-  async getNativeL1Balance(address: Address): Promise<bigint> {
-    return this.getBalance(address, 'L1');
-  }
-
-  /**
-   * Gets MATIC balance for an address on Polygon (L2)
-   */
-  async getNativeL2Balance(address: Address): Promise<bigint> {
-    return this.getBalance(address, 'L2');
-  }
-
-  // --- The Five Basic Read Functions ---
-  
-  /**
-   * Gets the current block number from Polygon (L2)
-   * This is a convenient wrapper over getCurrentL2BlockNumber for better semantic naming
-   * 
-   * @returns The latest block number on the Polygon network
-   */
-  async getCurrentBlockNumber(): Promise<number> {
-    try {
-      const cacheKey = `${this.cacheKey}/currentBlockNumber`;
-      const cachedBlockNumber = await this.getCachedValue<number>(cacheKey);
-      
-      if (cachedBlockNumber) {
-        logger.debug('Returning cached current block number');
-        return cachedBlockNumber;
-      }
-      
-      logger.info('Fetching current Polygon block number');
-      const blockNumber = await this.getBlockNumber('L2');
-      
-      // Cache block number with shorter expiry (10 seconds)
-      await this.setCacheValue(cacheKey, blockNumber, 10000);
-      return blockNumber;
-    } catch (error) {
-      logger.error('Error getting current block number:', error);
-      throw new Error(`Failed to get current block number: ${error.message}`);
-    }
-  }
-
-  /**
-   * Gets detailed block information by number or hash from Polygon (L2)
-   * 
-   * @param identifier Block number or hash
-   * @returns Detailed block information including transactions
-   */
-  async getBlockDetails(identifier: BlockIdentifier): Promise<BlockInfo> {
-    try {
-      // Create cache key based on block identifier
-      const cacheKey = `${this.cacheKey}/block/${typeof identifier === 'number' ? 'num_' + identifier : identifier}`;
-      const cachedBlock = await this.getCachedValue<BlockInfo>(cacheKey);
-      
-      if (cachedBlock) {
-        logger.debug(`Returning cached block details for ${identifier}`);
-        return cachedBlock;
-      }
-      
-      logger.info(`Fetching details for block ${identifier}`);
-      
-      // Fetch block with full transaction objects
-      const block = await this.getBlock(identifier, 'L2');
-      
-      if (!block) {
-        throw new Error(`Block not found: ${identifier}`);
-      }
-      
-      // Transform block into our standardized format
-      const blockInfo: BlockInfo = {
-        number: Number(block.number),
-        hash: block.hash,
-        parentHash: block.parentHash,
-        timestamp: block.timestamp,
-        nonce: block.nonce,
-        difficulty: block.difficulty,
-        gasLimit: block.gasLimit,
-        gasUsed: block.gasUsed,
-        miner: block.miner,
-        extraData: block.extraData,
-        baseFeePerGas: block.baseFeePerGas,
-        transactions: block.transactions
-      };
-      
-      // Cache the result for 60 seconds
-      await this.setCacheValue(cacheKey, blockInfo, 60000);
-      return blockInfo;
-    } catch (error) {
-      logger.error(`Error getting block details for ${identifier}:`, error);
-      throw new Error(`Failed to get block details: ${error.message}`);
-    }
-  }
-  
-  /**
-   * Gets detailed transaction information by hash from Polygon (L2)
-   * 
-   * @param txHash Transaction hash
-   * @returns Transaction details and receipt
-   */
-  async getTransactionDetails(txHash: Hash): Promise<TransactionDetails | null> {
-    try {
-      // Check cache first
-      const cacheKey = `${this.cacheKey}/tx/${txHash}`;
-      const cachedTx = await this.getCachedValue<TransactionDetails>(cacheKey);
-      
-      if (cachedTx) {
-        logger.debug(`Returning cached transaction details for ${txHash}`);
-        return cachedTx;
-      }
-      
-      logger.info(`Fetching details for transaction ${txHash}`);
-      
-      // Fetch both transaction and receipt in parallel
-      const [txResponse, txReceipt] = await Promise.all([
-        this.getTransaction(txHash, 'L2'),
-        this.getTransactionReceipt(txHash, 'L2')
-      ]);
-      
-      // If neither is found, return null
-      if (!txResponse && !txReceipt) {
-        logger.info(`Transaction ${txHash} not found`);
-        return null;
-      }
-      
-      // Format the result
-      const result: TransactionDetails = {
-        transaction: txResponse,
-        receipt: txReceipt
-      };
-      
-      // Cache the result permanently (transaction data doesn't change)
-      await this.setCacheValue(cacheKey, result);
-      return result;
-    } catch (error) {
-      logger.error(`Error getting transaction details for ${txHash}:`, error);
-      throw new Error(`Failed to get transaction details: ${error.message}`);
-    }
-  }
-
-  // --- L1 Staking Write Operations ---
-
-  /**
-   * Delegates MATIC to a validator on L1.
-   * @param validatorId The ID of the validator.
-   * @param amountWei Amount of MATIC/POL to delegate in Wei.
-   * @returns Transaction hash of the delegation transaction.
-   */
-  async delegate(validatorId: number, amountWei: bigint): Promise<string> {
-    logger.info(
-      `Initiating delegation of ${ethers.formatEther(amountWei)} MATIC to validator ${validatorId} on L1...`
-    );
-    if (amountWei <= 0n) {
-      throw new Error('Delegation amount must be greater than zero.');
-    }
+    const provider = this.getProvider('L2');
+    const tokenContract = new Contract(tokenAddress, ERC20_ABI_MINIMAL, provider);
+    const balance = await tokenContract.balanceOf(accountAddress);
+    await this.setCacheValue(cacheKey, balance, CACHE_EXPIRY.BALANCE);
+    return balance;
+  }
+  
+  // --- L1 Staking Helpers & Write Operations ---
+  private async _getValidatorShareContract(validatorId: number): Promise<Contract> {
+    const stakeManager = this.getStakeManagerContract();
     const signer = this.getL1Signer();
-    const l1Provider = this.getProvider('L1');
-    const contract = await this._getValidatorShareContract(validatorId);
-
-    try {
-      const stakeManager = this.getStakeManagerContract();
-      const txData = await stakeManager.delegate.populateTransaction(validatorId, amountWei);
-
-      const { maxFeePerGas, maxPriorityFeePerGas } = await this._getL1FeeDetails();
-
-<<<<<<< HEAD
-      // 3. Estimate Gas Limit
-      const gasLimit = await signer.estimateGas({
-        ...txData,
-        value: amountWei,
-      });
-=======
-      // Estimate gas for the specific transaction
-      const gasLimit = await signer.estimateGas({ ...txData });
->>>>>>> dd659569
-      const gasLimitBuffered = (gasLimit * 120n) / 100n; // Add 20% buffer
-
-      // Construct Full Transaction
-      const tx: TransactionRequest = {
-        ...txData,
-        value: amountWei,
-        gasLimit: gasLimitBuffered,
-        maxFeePerGas: maxFeePerGas,
-        maxPriorityFeePerGas: maxPriorityFeePerGas,
-        chainId: (await l1Provider.getNetwork()).chainId, // Ensure correct chain ID
-      };
-
-      // Sign Transaction
-      logger.debug('Signing delegation transaction...', tx);
-      const signedTx = await signer.signTransaction(tx);
-
-      // Broadcast Transaction
-      logger.info(`Broadcasting L1 delegation transaction for validator ${validatorId}...`);
-      const txResponse = await this.sendRawTransaction(signedTx, 'L1');
-      logger.info(`Delegation transaction sent: ${txResponse.hash}`);
-
-      // Return Hash (Consider adding wait option later)
-      return txResponse.hash;
-    } catch (error: unknown) {
-      logger.error(`Delegation to validator ${validatorId} failed:`, error);
-<<<<<<< HEAD
-      if (error instanceof Error) {
-        throw new Error(`Delegation failed: ${error.message}`);
-      }
-      throw new Error('Delegation failed due to an unknown error.');
-=======
-      // Add more specific error handling (insufficient funds, etc.)
-      const errorMessage = error instanceof Error ? error.message : String(error);
-      throw new Error(`Delegation failed: ${errorMessage}`);
->>>>>>> dd659569
-    }
-  }
-
-  /**
-   * Gets MATIC balance for an address on Polygon (L2)
-   * 
-   * @param address The address to check
-   * @returns Native MATIC balance in wei (as bigint)
-   */
-  async getNativeBalance(address: Address): Promise<bigint> {
-    try {
-      if (!address.startsWith('0x')) {
-        throw new Error('Invalid address format');
-      }
-<<<<<<< HEAD
-      const maxPriorityFeePerGas = gasEstimates.average.maxPriorityFeePerGas;
-      const maxFeePerGas = gasEstimates.estimatedBaseFee + maxPriorityFeePerGas;
-
-      // 3. Estimate Gas Limit
-      const gasLimit = await signer.estimateGas({ ...txData }); // No value needed
-      const gasLimitBuffered = (gasLimit * 120n) / 100n;
-
-      // 4. Construct Full Transaction
-      const tx: TransactionRequest = {
-        ...txData,
-        // No value field for undelegate
-        gasLimit: gasLimitBuffered,
-        maxFeePerGas: maxFeePerGas,
-        maxPriorityFeePerGas: maxPriorityFeePerGas,
-        chainId: (await l1Provider.getNetwork()).chainId,
-      };
-
-      // 5. Sign Transaction
-      logger.debug('Signing undelegation transaction...', tx);
-      const signedTx = await signer.signTransaction(tx);
-
-      // 6. Broadcast Transaction
-      logger.info(`Broadcasting L1 undelegation transaction for validator ${validatorId}...`);
-      const txResponse = await this.sendRawTransaction(signedTx, 'L1');
-      logger.info(`Undelegation transaction sent: ${txResponse.hash}`);
-
-      // 7. Return Hash
-      return txResponse.hash;
-    } catch (error: unknown) {
-      logger.error(`Undelegation from validator ${validatorId} failed:`, error);
-      if (error instanceof Error) {
-        throw new Error(`Undelegation failed: ${error.message}`);
-      }
-      throw new Error('Undelegation failed due to an unknown error.');
-=======
-      
-      // Check cache first
-      const cacheKey = `${this.cacheKey}/balance/${address.toLowerCase()}`;
-      const cachedBalance = await this.getCachedValue<bigint>(cacheKey);
-      
-      if (cachedBalance !== undefined) {
-        logger.debug(`Returning cached MATIC balance for ${address}`);
-        return cachedBalance;
-      }
-      
-      logger.info(`Fetching MATIC balance for ${address}`);
-      
-      // Get balance using the provider
-      const balance = await this.getBalance(address, 'L2');
-      
-      // Cache for 30 seconds (balances may change frequently)
-      await this.setCacheValue(cacheKey, balance, 30000);
-      return balance;
-    } catch (error) {
-      logger.error(`Error getting MATIC balance for ${address}:`, error);
-      throw new Error(`Failed to get MATIC balance: ${error.message}`);
->>>>>>> dd659569
-    }
-  }
-
-  /**
-   * Gets token balance for an ERC20 token on Polygon (L2)
-   * 
-   * @param tokenAddress The token contract address
-   * @param accountAddress The address holding the tokens
-   * @returns Token balance in the smallest denomination (as bigint)
-   */
-  async getErc20Balance(tokenAddress: Address, accountAddress: Address): Promise<bigint> {
-    try {
-      if (!tokenAddress.startsWith('0x') || !accountAddress.startsWith('0x')) {
-        throw new Error('Invalid address format');
-      }
-<<<<<<< HEAD
-      const maxPriorityFeePerGas = gasEstimates.average.maxPriorityFeePerGas;
-      const maxFeePerGas = gasEstimates.estimatedBaseFee + maxPriorityFeePerGas;
-
-      // 3. Estimate Gas Limit
-      const gasLimit = await signer.estimateGas({ ...txData }); // No value needed
-      const gasLimitBuffered = (gasLimit * 120n) / 100n;
-
-      // 4. Construct Full Transaction
-      const tx: TransactionRequest = {
-        ...txData,
-        // No value field for withdraw
-        gasLimit: gasLimitBuffered,
-        maxFeePerGas: maxFeePerGas,
-        maxPriorityFeePerGas: maxPriorityFeePerGas,
-        chainId: (await l1Provider.getNetwork()).chainId,
-      };
-
-      // 5. Sign Transaction
-      logger.debug('Signing reward withdrawal transaction...', tx);
-      const signedTx = await signer.signTransaction(tx);
-
-      // 6. Broadcast Transaction
-      logger.info(`Broadcasting L1 reward withdrawal transaction for validator ${validatorId}...`);
-      const txResponse = await this.sendRawTransaction(signedTx, 'L1');
-      logger.info(`Reward withdrawal transaction sent: ${txResponse.hash}`);
-
-      // 7. Return Hash
-      return txResponse.hash;
-    } catch (error: unknown) {
-      logger.error(`Reward withdrawal from validator ${validatorId} failed:`, error);
-      if (error instanceof Error) {
-        throw new Error(`Reward withdrawal failed: ${error.message}`);
-      }
-      throw new Error('Reward withdrawal failed due to an unknown error.');
-=======
-      
-      // Check cache first
-      const cacheKey = `${this.cacheKey}/erc20/${tokenAddress.toLowerCase()}/${accountAddress.toLowerCase()}`;
-      const cachedBalance = await this.getCachedValue<bigint>(cacheKey);
-      
-      if (cachedBalance !== undefined) {
-        logger.debug(`Returning cached token balance for ${accountAddress} (token: ${tokenAddress})`);
-        return cachedBalance;
-      }
-      
-      logger.info(`Fetching token balance for ${accountAddress} (token: ${tokenAddress})`);
-      
-      // Get token balance using the provider
-      const balance = await this.getBalance(tokenAddress, 'L2');
-      
-      // Cache for 30 seconds (balances may change frequently)
-      await this.setCacheValue(cacheKey, balance, 30000);
-      return balance;
-    } catch (error) {
-      logger.error(`Error getting token balance for ${accountAddress} (token: ${tokenAddress}):`, error);
-      throw new Error(`Failed to get token balance: ${error.message}`);
->>>>>>> dd659569
-    }
-  }
-
-  // --- Cache Helpers ---
-  
-  /**
-   * Gets a value from the cache if it exists and hasn't expired
-   */
-  private async getCachedValue<T>(key: string): Promise<T | undefined> {
-    if (!this.runtime) {
-      return undefined;
-    }
-    
-    try {
-      const cache = await this.runtime.getCache<CacheEntry<T>>(key);
-      
-      if (!cache) {
-        return undefined;
-      }
-      
-      // Check if cache has expired
-      const now = Date.now();
-      if (now - cache.timestamp > this.cacheExpiryMs) {
-        // Clean up expired cache
-        await this.runtime.deleteCache(key);
-        return undefined;
-      }
-<<<<<<< HEAD
-      logger.info('Withdrawal transaction confirmed.');
-
-      // 4. Delegate the withdrawn amount (which equals the previously fetched pendingRewards)
-      logger.info(
-        `Proceeding to delegate ${ethers.formatEther(rewardsToRestake)} MATIC rewards...`
-      );
-      const delegateTxHash = await this.delegate(validatorId, rewardsToRestake);
-
-      return delegateTxHash; // Return the hash of the second (delegate) transaction
-    } catch (error: unknown) {
-      logger.error(`Restake operation for validator ${validatorId} failed:`, error);
-      if (error instanceof Error) {
-        throw new Error(`Restake failed: ${error.message}`);
-      }
-      throw new Error('Restake operation failed due to an unknown error.');
-=======
-      
-      return cache.value;
-    } catch (error) {
-      logger.error(`Error retrieving from cache (${key}):`, error);
-      return undefined;
->>>>>>> dd659569
-    }
-  }
-  
-  /**
-   * Sets a value in the cache with timestamp
-   */
-  private async setCacheValue<T>(key: string, value: T, expiryMs?: number): Promise<void> {
-    if (!this.runtime) {
-      return;
-    }
-    
-    try {
-<<<<<<< HEAD
-      // 1. Approve RootChainManager to spend the token
-      // This helper handles checking allowance and sending tx only if needed
-      await this._approveErc20IfNeeded(tokenAddressL1, amountWei, ROOT_CHAIN_MANAGER_ADDRESS_L1);
-      // Approval (if sent) is confirmed within the helper
-
-      // 2. Prepare depositFor transaction data
-      logger.debug('Preparing depositFor transaction...');
-      const depositData = ethers.AbiCoder.defaultAbiCoder().encode(['uint256'], [amountWei]);
-      const txData = await rootChainManager.depositFor.populateTransaction(
-        userAddress,
-        tokenAddressL1,
-        depositData
-      );
-
-      // 3. Get Gas Estimates for depositFor
-      if (!this.runtime) throw new Error('Runtime context needed for gas estimation');
-      const gasEstimates: GasPriceEstimates = await getGasPriceEstimates(this.runtime);
-      if (!gasEstimates.estimatedBaseFee || !gasEstimates.average?.maxPriorityFeePerGas) {
-        throw new Error('Could not retrieve complete gas estimates for L1 deposit.');
-      }
-      const maxPriorityFeePerGas = gasEstimates.average.maxPriorityFeePerGas;
-      const maxFeePerGas = gasEstimates.estimatedBaseFee + maxPriorityFeePerGas;
-
-      // 4. Estimate Gas Limit for depositFor
-      const gasLimit = await signer.estimateGas({ ...txData }); // No value needed for depositFor
-      const gasLimitBuffered = (gasLimit * 150n) / 100n; // Use a larger buffer for bridge tx?
-
-      // 5. Construct Full Transaction
-      const tx: TransactionRequest = {
-        ...txData,
-        // No value field for depositFor
-        gasLimit: gasLimitBuffered,
-        maxFeePerGas: maxFeePerGas,
-        maxPriorityFeePerGas: maxPriorityFeePerGas,
-        chainId: (await l1Provider.getNetwork()).chainId,
-      };
-
-      // 6. Sign Transaction
-      logger.debug('Signing depositFor transaction...', tx);
-      const signedTx = await signer.signTransaction(tx);
-
-      // 7. Broadcast Transaction
-      logger.info(`Broadcasting L1 depositFor transaction for token ${tokenAddressL1}...`);
-      const txResponse = await this.sendRawTransaction(signedTx, 'L1');
-      logger.info(`Bridge deposit transaction sent: ${txResponse.hash}`);
-
-      // 8. Return Hash of the deposit transaction
-      return txResponse.hash;
-    } catch (error: unknown) {
-      logger.error(`Bridge deposit for token ${tokenAddressL1} failed:`, error);
-      if (error instanceof Error) {
-        throw new Error(`Bridge deposit failed: ${error.message}`);
-      }
-      throw new Error('Bridge deposit failed due to an unknown error.');
-=======
-      const cacheEntry: CacheEntry<T> = {
-        value,
-        timestamp: Date.now()
-      };
-      
-      // Set custom expiry if provided, otherwise use default from config
-      if (expiryMs) {
-        this.cacheExpiryMs = expiryMs;
-      } else {
-        this.cacheExpiryMs = CACHE_EXPIRY.DEFAULT;
-      }
-      
-      await this.runtime.setCache(key, cacheEntry);
-    } catch (error) {
-      logger.error(`Error setting cache (${key}):`, error);
->>>>>>> dd659569
-    }
-  }
-
-  // Helper for L1 Fee Details
-  private async _getL1FeeDetails(): Promise<{
-    maxFeePerGas: bigint;
-    maxPriorityFeePerGas: bigint;
-  }> {
+    logger.debug(`Fetching ValidatorShare contract address for validator ${validatorId}...`);
+    const validatorShareAddress = await stakeManager.getValidatorContract(validatorId);
+
+    if (!validatorShareAddress || validatorShareAddress === ZeroAddress) {
+      logger.error(`ValidatorShare contract address not found or zero for validator ID ${validatorId}.`);
+      throw new Error(`Validator ${validatorId} does not have a valid ValidatorShare contract.`);
+    }
+    return new Contract(validatorShareAddress, ValidatorShareABI as any, signer);
+  }
+  
+  private async _getL1FeeDetails(): Promise<{ maxFeePerGas: bigint; maxPriorityFeePerGas: bigint; }> {
     if (!this.l1Provider) throw new Error('L1 provider not initialized for fee data.');
-    // Runtime check is inside getGasPriceEstimates, but good to be explicit if we use it directly often
     if (!this.runtime) throw new Error('Runtime not available for GasService access.');
 
     try {
       const gasServiceEstimates = await getGasPriceEstimates(this.runtime);
-      // Check if GasService provided sufficient EIP-1559 data
-      if (
-        gasServiceEstimates?.estimatedBaseFee &&
-        gasServiceEstimates?.average?.maxPriorityFeePerGas
-      ) {
+      if (gasServiceEstimates?.estimatedBaseFee && gasServiceEstimates?.average?.maxPriorityFeePerGas) {
         const maxPriorityFeePerGas = gasServiceEstimates.average.maxPriorityFeePerGas;
         const maxFeePerGas = gasServiceEstimates.estimatedBaseFee + maxPriorityFeePerGas;
         logger.debug('Using L1 fee details from GasService.');
         return { maxFeePerGas, maxPriorityFeePerGas };
       }
-    } catch (gsError) {
-      logger.warn(
-        `GasService call failed or returned insufficient data: ${gsError.message}. Falling back to l1Provider.getFeeData().`
-      );
-    }
-
-    // Fallback to l1Provider.getFeeData()
+    } catch (gsError: any) {
+      logger.warn(`GasService call failed or returned insufficient data: ${gsError.message}. Falling back to l1Provider.getFeeData().`);
+    }
+
     logger.debug('Falling back to l1Provider.getFeeData() for L1 fee details.');
     const feeData = await this.l1Provider.getFeeData();
     let maxFeePerGas = feeData.maxFeePerGas;
@@ -993,128 +472,278 @@
 
     if (maxFeePerGas === null || maxPriorityFeePerGas === null) {
       if (feeData.gasPrice !== null) {
-        logger.warn(
-          'L1 fee data: maxFeePerGas or maxPriorityFeePerGas is null, using gasPrice as fallback (legacy transaction type).'
-        );
-        // For legacy tx, or if EIP-1559 not fully supported by provider via getFeeData, use gasPrice.
-        // maxFeePerGas and maxPriorityFeePerGas will effectively be the same as gasPrice.
+        logger.warn('L1 fee data: maxFeePerGas or maxPriorityFeePerGas is null, using gasPrice as fallback.');
         maxFeePerGas = feeData.gasPrice;
         maxPriorityFeePerGas = feeData.gasPrice;
       } else {
-        throw new Error(
-          'Unable to obtain L1 fee data: getFeeData() returned all null for EIP-1559 fields and gasPrice.'
-        );
-      }
-    }
-
-<<<<<<< HEAD
+        throw new Error('Unable to obtain L1 fee data: getFeeData() returned all null.');
+      }
+    }
+     if (maxFeePerGas === null || maxPriorityFeePerGas === null) {
+      throw new Error('Unable to determine L1 fee details even after fallback attempts.');
+    }
+    return { maxFeePerGas, maxPriorityFeePerGas };
+  }
+
+  async delegate(validatorId: number, amountWei: bigint): Promise<string> {
+    logger.info(`Initiating delegation of ${ethers.formatEther(amountWei)} MATIC to validator ${validatorId} on L1...`);
+    if (amountWei <= 0n) throw new Error('Delegation amount must be greater than zero.');
+
+    const signer = this.getL1Signer();
+    const l1Provider = this.getProvider('L1');
+    const contract = await this._getValidatorShareContract(validatorId); // This contract is used for sellShares
+
+    try {
+      // Delegation happens via ValidatorShare contract's buyVoucher/sellShares or direct stakeFor on StakeManager
+      // The provided ABI structure (polygon branch) suggests stakeFor on StakeManager
+      const stakeManager = this.getStakeManagerContract();
+      // Assuming `stakeFor` exists on stakeManager which takes validatorId and amount (value).
+      // Or if it's ValidatorShare.buyVoucher(amount, minSharesToMint)
+      // The original `polygon` branch uses `stakeManager.delegate.populateTransaction(validatorId, amountWei);`
+      // Let's assume `stakeManager.delegate` is the correct function based on context.
+      const txData = await stakeManager.delegate.populateTransaction(validatorId, { value: amountWei });
+
+
+      const { maxFeePerGas, maxPriorityFeePerGas } = await this._getL1FeeDetails();
+      const gasLimit = await signer.estimateGas({ ...txData, value: amountWei });
+      const gasLimitBuffered = (gasLimit * 120n) / 100n;
+
+      const tx: TransactionRequest = {
+        ...txData, // to, data
+        value: amountWei,
+        gasLimit: gasLimitBuffered,
+        maxFeePerGas,
+        maxPriorityFeePerGas,
+        chainId: (await l1Provider.getNetwork()).chainId,
+      };
+
+      logger.debug('Signing delegation transaction...', tx);
+      const signedTx = await signer.signTransaction(tx);
+      logger.info(`Broadcasting L1 delegation transaction for validator ${validatorId}...`);
+      const txResponse = await this.sendRawTransaction(signedTx, 'L1');
+      logger.info(`Delegation transaction sent: ${txResponse.hash}`);
+      return txResponse.hash;
+    } catch (error: unknown) {
+      logger.error(`Delegation to validator ${validatorId} failed:`, error);
+      const errorMessage = error instanceof Error ? error.message : String(error);
+      throw new Error(`Delegation failed: ${errorMessage}`);
+    }
+  }
+  
+  async undelegate(validatorId: number, amountShares: bigint): Promise<string> {
+    logger.info(`Initiating undelegation of ${amountShares} shares from validator ${validatorId} on L1...`);
+    if (amountShares <= 0n) throw new Error('Undelegation amount (shares) must be greater than zero.');
+
+    const signer = this.getL1Signer();
+    const l1Provider = this.getProvider('L1');
+    const validatorShareContract = await this._getValidatorShareContract(validatorId);
+
+    try {
+      const txData = await validatorShareContract.sellVoucher.populateTransaction(amountShares, 0); // 0 for minMaticToReceive for simplicity
+      const { maxFeePerGas, maxPriorityFeePerGas } = await this._getL1FeeDetails();
+      const gasLimit = await signer.estimateGas({ ...txData });
+      const gasLimitBuffered = (gasLimit * 120n) / 100n;
+
+      const tx: TransactionRequest = {
+        ...txData,
+        gasLimit: gasLimitBuffered,
+        maxFeePerGas,
+        maxPriorityFeePerGas,
+        chainId: (await l1Provider.getNetwork()).chainId,
+      };
+      
+      logger.debug('Signing undelegation transaction...', tx);
+      const signedTx = await signer.signTransaction(tx);
+      logger.info(`Broadcasting L1 undelegation transaction for validator ${validatorId}...`);
+      const txResponse = await this.sendRawTransaction(signedTx, 'L1');
+      logger.info(`Undelegation transaction sent: ${txResponse.hash}`);
+      return txResponse.hash;
+    } catch (error: unknown) {
+      logger.error(`Undelegation from validator ${validatorId} failed:`, error);
+      if (error instanceof Error) throw new Error(`Undelegation failed: ${error.message}`);
+      throw new Error('Undelegation failed due to an unknown error.');
+    }
+  }
+
+  async withdrawRewards(validatorId: number): Promise<string> {
+    logger.info(`Initiating reward withdrawal for validator ${validatorId} on L1...`);
+    const signer = this.getL1Signer();
+    const l1Provider = this.getProvider('L1');
+    const validatorShareContract = await this._getValidatorShareContract(validatorId);
+
+    try {
+      const txData = await validatorShareContract.withdrawRewards.populateTransaction();
+      const { maxFeePerGas, maxPriorityFeePerGas } = await this._getL1FeeDetails();
+      const gasLimit = await signer.estimateGas({ ...txData });
+      const gasLimitBuffered = (gasLimit * 120n) / 100n;
+
+      const tx: TransactionRequest = {
+        ...txData,
+        gasLimit: gasLimitBuffered,
+        maxFeePerGas,
+        maxPriorityFeePerGas,
+        chainId: (await l1Provider.getNetwork()).chainId,
+      };
+      
+      logger.debug('Signing reward withdrawal transaction...', tx);
+      const signedTx = await signer.signTransaction(tx);
+      logger.info(`Broadcasting L1 reward withdrawal transaction for validator ${validatorId}...`);
+      const txResponse = await this.sendRawTransaction(signedTx, 'L1');
+      logger.info(`Reward withdrawal transaction sent: ${txResponse.hash}`);
+      return txResponse.hash;
+    } catch (error: unknown) {
+      logger.error(`Reward withdrawal from validator ${validatorId} failed:`, error);
+      if (error instanceof Error) throw new Error(`Reward withdrawal failed: ${error.message}`);
+      throw new Error('Reward withdrawal failed due to an unknown error.');
+    }
+  }
+  
+  async restake(validatorId: number): Promise<string> {
+    logger.info(`Initiating restake (compound rewards) for validator ${validatorId} on L1...`);
+    const signer = this.getL1Signer();
+    const validatorShareContract = await this._getValidatorShareContract(validatorId); // Signer attached
+    
+    try {
+      // Fetch pending rewards first (this is a read, so provider is fine)
+      // Note: ValidatorShareABI needs `getLiquidRewards(address)` or similar
+      // For simplicity, assuming the contract has a way to get withdrawable rewards for the L1Signer.
+      // If not, this logic needs adjustment based on actual ABI.
+      // The original `polygon` branch used `validatorShareContract.getLiquidRewards(signer.address)`
+      // which implies ValidatorShareABI should have this.
+      const rewardsToRestake = await validatorShareContract.getLiquidRewards(signer.address);
+      if (rewardsToRestake <= 0n) {
+        logger.info(`No rewards to restake for validator ${validatorId}.`);
+        throw new Error('No rewards available to restake.');
+      }
+      logger.info(`Pending rewards for validator ${validatorId}: ${ethers.formatEther(rewardsToRestake)} MATIC.`);
+
+      // 1. Withdraw rewards
+      const withdrawTxHash = await this.withdrawRewards(validatorId);
+      logger.info(`Withdrawal part of restake sent: ${withdrawTxHash}. Waiting for confirmation...`);
+      const receipt = await this.getProvider('L1').waitForTransaction(withdrawTxHash);
+      if (!receipt || receipt.status !== 1) {
+          throw new Error(`Withdrawal transaction ${withdrawTxHash} failed or was reverted.`);
+      }
+      logger.info('Withdrawal transaction confirmed.');
+
+      // 2. Delegate the withdrawn amount
+      logger.info(`Proceeding to delegate ${ethers.formatEther(rewardsToRestake)} MATIC rewards...`);
+      const delegateTxHash = await this.delegate(validatorId, rewardsToRestake);
+      return delegateTxHash;
+    } catch (error: unknown) {
+      logger.error(`Restake operation for validator ${validatorId} failed:`, error);
+      if (error instanceof Error) throw new Error(`Restake failed: ${error.message}`);
+      throw new Error('Restake operation failed due to an unknown error.');
+    }
+  }
+
+  private async _approveErc20IfNeeded(tokenAddressL1: string, amountWei: bigint, spenderAddress: string): Promise<string | null> {
+    const signer = this.getL1Signer();
+    const l1Provider = this.getProvider('L1');
+    const tokenContract = new Contract(tokenAddressL1, ERC20_ABI_MINIMAL, signer);
+
+    logger.debug(`Checking allowance for ${spenderAddress} to spend ${ethers.formatEther(amountWei)} of token ${tokenAddressL1}...`);
+    const currentAllowance = await tokenContract.allowance(signer.address, spenderAddress);
+
+    if (currentAllowance >= amountWei) {
+      logger.info(`Sufficient allowance (${ethers.formatUnits(currentAllowance, 'wei')}) already granted to ${spenderAddress} for token ${tokenAddressL1}.`);
+      return null; // No approval needed
+    }
+
+    logger.info(`Current allowance (${ethers.formatUnits(currentAllowance, 'wei')}) is less than required (${amountWei}). Approving ${spenderAddress} for MaxUint256...`);
+    try {
+      const txData = await tokenContract.approve.populateTransaction(spenderAddress, MaxUint256);
+      const { maxFeePerGas, maxPriorityFeePerGas } = await this._getL1FeeDetails();
+      const gasLimit = await signer.estimateGas({ ...txData });
+      const gasLimitBuffered = (gasLimit * 120n) / 100n;
+
+      const tx: TransactionRequest = {
+        ...txData,
+        gasLimit: gasLimitBuffered,
+        maxFeePerGas,
+        maxPriorityFeePerGas,
+        chainId: (await l1Provider.getNetwork()).chainId,
+      };
+      
       logger.debug('Signing approve transaction...', tx);
       const signedTx = await signer.signTransaction(tx);
       logger.info(`Broadcasting L1 approve transaction for token ${tokenContract.target}...`);
       const txResponse = await this.sendRawTransaction(signedTx, 'L1');
+      logger.info(`Approval transaction sent: ${txResponse.hash}. Waiting for confirmation...`);
+      const receipt = await l1Provider.waitForTransaction(txResponse.hash);
+      if (!receipt || receipt.status !== 1) {
+          throw new Error(`Approval transaction ${txResponse.hash} failed or was reverted.`);
+      }
+      logger.info(`Approval for token ${tokenAddressL1} confirmed for spender ${spenderAddress}.`);
       return txResponse.hash;
     } catch (error: unknown) {
       logger.error(`ERC20 approve transaction failed for token ${tokenContract.target}:`, error);
-      if (error instanceof Error) {
-        throw new Error(`Approval failed: ${error.message}`);
-      }
+      if (error instanceof Error) throw new Error(`Approval failed: ${error.message}`);
       throw new Error('ERC20 approve transaction failed due to an unknown error.');
-=======
-    if (maxFeePerGas === null || maxPriorityFeePerGas === null) {
-      // This should ideally not be reached if gasPrice fallback worked.
-      throw new Error('Unable to determine L1 fee details even after fallback attempts.');
->>>>>>> dd659569
-    }
-
-    return { maxFeePerGas, maxPriorityFeePerGas };
-  }
-
+    }
+  }
+
+  async depositErc20ForUser(userAddress: string, tokenAddressL1: string, amountWei: bigint): Promise<string> {
+    logger.info(`Initiating bridge deposit of ${ethers.formatEther(amountWei)} of token ${tokenAddressL1} for user ${userAddress} from L1 to L2...`);
+    const signer = this.getL1Signer();
+    const l1Provider = this.getProvider('L1');
+    const rootChainManager = this.getRootChainManagerContract(); // Already has signer
+
+    try {
+      await this._approveErc20IfNeeded(tokenAddressL1, amountWei, ROOT_CHAIN_MANAGER_ADDRESS_L1);
+
+      logger.debug('Preparing depositFor transaction...');
+      const depositData = ethers.AbiCoder.defaultAbiCoder().encode(['uint256'], [amountWei]);
+      const txData = await rootChainManager.depositFor.populateTransaction(userAddress, tokenAddressL1, depositData);
+      
+      const { maxFeePerGas, maxPriorityFeePerGas } = await this._getL1FeeDetails();
+      const gasLimit = await signer.estimateGas({ ...txData });
+      const gasLimitBuffered = (gasLimit * 150n) / 100n;
+
+      const tx: TransactionRequest = {
+        ...txData,
+        gasLimit: gasLimitBuffered,
+        maxFeePerGas,
+        maxPriorityFeePerGas,
+        chainId: (await l1Provider.getNetwork()).chainId,
+      };
+
+      logger.debug('Signing depositFor transaction...', tx);
+      const signedTx = await signer.signTransaction(tx);
+      logger.info(`Broadcasting L1 depositFor transaction for token ${tokenAddressL1}...`);
+      const txResponse = await this.sendRawTransaction(signedTx, 'L1');
+      logger.info(`Bridge deposit transaction sent: ${txResponse.hash}`);
+      return txResponse.hash;
+    } catch (error: unknown) {
+      logger.error(`Bridge deposit for token ${tokenAddressL1} failed:`, error);
+      if (error instanceof Error) throw new Error(`Bridge deposit failed: ${error.message}`);
+      throw new Error('Bridge deposit failed due to an unknown error.');
+    }
+  }
+  
   // --- L2 Checkpoint Status Check (L1) ---
-
-  /**
-   * Fetches the last L2 block number included in a checkpoint on L1.
-   * @returns A promise resolving to the last checkpointed L2 block number as a bigint.
-   */
   async getLastCheckpointedL2Block(): Promise<bigint> {
-<<<<<<< HEAD
     logger.debug('Getting last checkpointed L2 block number from L1 CheckpointManager...');
     try {
-      const checkpointManager = this.getCheckpointManagerContract();
-      const lastBlockBigInt: BigNumberish = await checkpointManager.getLastChildBlock();
-      const lastBlock = BigInt(lastBlockBigInt.toString());
-      logger.info(`Last L2 block checkpointed on L1: ${lastBlock}`);
-      return lastBlock;
-    } catch (error: unknown) {
-      // Changed to unknown
-      logger.error('Error fetching last checkpointed L2 block from L1 CheckpointManager:', error);
-      if (error instanceof Error) {
-        throw new Error(`Failed to fetch last checkpointed L2 block: ${error.message}`);
-      }
-      throw new Error('An unknown error occurred while fetching last checkpointed L2 block.');
-=======
-    logger.debug(
-      'Getting last checkpointed L2 block number from L1 RootChainManager/CheckpointManager...'
-    );
-    try {
-      const rootChainManager = this.getRootChainManagerContract();
-      if (!this.l1Provider) {
-        throw new Error('L1 provider not initialized for CheckpointManager interaction.');
-      }
-
-      const checkpointManagerAddr = await rootChainManager.checkpointManagerAddress();
-      if (!checkpointManagerAddr || checkpointManagerAddr === ZeroAddress) {
-        throw new Error(
-          'CheckpointManager address not found or is zero address from RootChainManager.'
-        );
-      }
-
-      const checkpointManager = new Contract(
-        checkpointManagerAddr,
-        CheckpointManagerABI,
-        this.l1Provider
-      );
-
+      const checkpointManager = this.getCheckpointManagerContract(); // Provider is fine for read
+      // The `merge-addpolygon-resolution` version used currentHeaderBlock and headerBlocks.
+      // CheckpointManagerABI should support this.
       const lastHeaderNum = await checkpointManager.currentHeaderBlock();
       if (lastHeaderNum === undefined || lastHeaderNum === null) {
         throw new Error('Failed to retrieve currentHeaderBlock from CheckpointManager.');
       }
-
       const headerBlockDetails = await checkpointManager.headerBlocks(lastHeaderNum);
-
-      if (!headerBlockDetails || headerBlockDetails.endBlock === undefined) {
-        throw new Error(
-          'Failed to retrieve valid headerBlockDetails or endBlock from CheckpointManager.'
-        );
-      }
-
-      const endBlock = headerBlockDetails.endBlock;
+      if (!headerBlockDetails || headerBlockDetails.end === undefined) { // ABI might use 'end' or 'endBlock'
+        throw new Error('Failed to retrieve valid headerBlockDetails or end block from CheckpointManager.');
+      }
+      const endBlock = headerBlockDetails.end; // Assuming 'end' from common ABIs
       const lastBlock = BigInt(endBlock.toString());
       logger.info(`Last L2 block checkpointed on L1 (via CheckpointManager): ${lastBlock}`);
       return lastBlock;
     } catch (error: unknown) {
       logger.error('Error fetching last checkpointed L2 block from L1:', error);
       const errorMessage = error instanceof Error ? error.message : String(error);
-      // Rethrow with a more specific message if needed, or just the original error
       throw new Error(`Failed to get last checkpointed L2 block: ${errorMessage}`);
->>>>>>> dd659569
-    }
-  }
-
-  /**
-   * Gets the ethers provider for the specified network
-   * This is needed for compatibility with contracts that require ethers.js
-   */
-  getEthersProvider(network: NetworkType = 'L2'): JsonRpcProvider {
-    if (network === 'L1') {
-      if (!this.l1Provider) {
-        throw new Error('L1 provider not initialized');
-      }
-      return this.l1Provider;
-    } else {
-      if (!this.l2Provider) {
-        throw new Error('L2 provider not initialized');
-      }
-      return this.l2Provider;
     }
   }
 
@@ -1124,34 +753,51 @@
     try {
       const lastCheckpointedBlock = await this.getLastCheckpointedL2Block();
       const isCheckpointed = targetBlock <= lastCheckpointedBlock;
-      logger.info(
-        `L2 block ${targetBlock} checkpointed status: ${isCheckpointed} (Last Checkpointed: ${lastCheckpointedBlock})`
-      );
+      logger.info(`L2 block ${targetBlock} checkpointed status: ${isCheckpointed} (Last Checkpointed: ${lastCheckpointedBlock})`);
       return isCheckpointed;
     } catch (error: unknown) {
-<<<<<<< HEAD
-      // Changed to unknown
-=======
->>>>>>> dd659569
-      logger.error(
-        `Could not determine checkpoint status for L2 block ${targetBlock} due to error fetching last checkpoint.`,
-        error
-      );
-<<<<<<< HEAD
-      if (error instanceof Error) {
-        throw new Error(
-          `Failed to determine checkpoint status for L2 block ${targetBlock}: ${error.message}`
-        );
-      }
-      throw new Error(
-        `An unknown error occurred while determining checkpoint status for L2 block ${targetBlock}.`
-=======
-      // Consistent with user plan: if getLastCheckpointedL2Block fails, this should also fail rather than return false.
+      logger.error(`Could not determine checkpoint status for L2 block ${targetBlock} due to error fetching last checkpoint.`, error);
       const errorMessage = error instanceof Error ? error.message : String(error);
-      throw new Error(
-        `Failed to determine checkpoint status for L2 block ${targetBlock}: ${errorMessage}`
->>>>>>> dd659569
-      );
-    }
+      throw new Error(`Failed to determine checkpoint status for L2 block ${targetBlock}: ${errorMessage}`);
+    }
+  }
+  
+  // --- Cache Helpers ---
+  private async getCachedValue<T>(key: string): Promise<T | undefined> {
+    if (!this.runtime) return undefined;
+    try {
+      const cache = await this.runtime.getCache<CacheEntry<T>>(key);
+      if (!cache) return undefined;
+      // Check if cache has expired (using default service expiry, individual calls can set specific ones)
+      if (Date.now() - cache.timestamp > this.cacheExpiryMs) {
+        await this.runtime.deleteCache(key);
+        return undefined;
+      }
+      return cache.value;
+    } catch (error) {
+      logger.error(`Error retrieving from cache (${key}):`, error);
+      return undefined;
+    }
+  }
+
+  private async setCacheValue<T>(key: string, value: T, expiryMs?: number): Promise<void> {
+    if (!this.runtime) return;
+    try {
+      const cacheEntry: CacheEntry<T> = { value, timestamp: Date.now() };
+      // Note: The runtime's setCache might not support individual expiry.
+      // This expiryMs parameter is for intent; actual expiry depends on runtime.getCache behavior.
+      // The getCachedValue correctly checks this.cacheExpiryMs (which can be dynamic if needed)
+      await this.runtime.setCache(key, cacheEntry);
+    } catch (error) {
+      logger.error(`Error setting cache (${key}):`, error);
+    }
+  }
+
+  /**
+   * Gets the ethers provider for the specified network.
+   * This is needed for compatibility with contracts that require ethers.js providers.
+   */
+  getEthersProvider(network: NetworkType = 'L2'): JsonRpcProvider {
+    return this.getProvider(network);
   }
 }