--- conflicted
+++ resolved
@@ -1,15 +1,9 @@
 import axios from 'axios';
-<<<<<<< HEAD
 import { parseUnits, formatUnits, parseEther } from 'ethers'; // Assuming ethers v6 for bigint handling
 import type { IAgentRuntime } from '@elizaos/core';
 import { logger as elizaLogger } from '@elizaos/core'; // Import elizaLogger
 import { PolygonRpcService } from './PolygonRpcService'; // Import PolygonRpcService
-=======
-import { IAgentRuntime, logger } from '@elizaos/core';
-import { formatUnits, parseUnits } from '../utils/formatters';
-import { PolygonRpcService } from './PolygonRpcService';
-import { GasPriceInfo } from '../types';
->>>>>>> dd659569
+import { GasPriceInfo } from '../types'; // Kept from merge-addpolygon-resolution
 
 /**
  * Structure of the expected successful response from the PolygonScan Gas Oracle API.
@@ -72,7 +66,6 @@
   }
 
   try {
-<<<<<<< HEAD
     return parseUnits(gweiString, 'gwei');
   } catch (error) {
     elizaLogger.error(`Error converting Gwei string "${gweiString}" to Wei:`, error); // Use elizaLogger
@@ -80,13 +73,6 @@
     // The PR comment "remove throw new Error(...)" referred to a line that was already commented out or removed.
     // The key is to return null, which is happening.
     return null;
-=======
-    // Use our formatters from utils
-    return parseUnits(gweiString, 9);
-  } catch (error) {
-    logger.error(`Error converting Gwei string "${gweiString}" to Wei:`, error);
-    throw new Error(`Invalid Gwei value format: ${gweiString}`);
->>>>>>> dd659569
   }
 }
 
@@ -103,13 +89,9 @@
   }
 
   if (!apiKey) {
-<<<<<<< HEAD
     elizaLogger.warn(
       'POLYGONSCAN_KEY or POLYGONSCAN_KEY_FALLBACK not found in configuration. Falling back to eth_gasPrice.'
     );
-=======
-    logger.warn('POLYGONSCAN_KEY not found in configuration. Falling back to RPC gas price.');
->>>>>>> dd659569
     return fetchFallbackGasPrice(runtime);
   }
 
@@ -130,15 +112,10 @@
 
     // PolygonScan sometimes returns status "0" with a message for errors (like invalid key)
     if (data.status !== '1' || !data.result) {
-<<<<<<< HEAD
       elizaLogger.error(
         `PolygonScan API returned an error: ${data.message} (Status: ${data.status})`
       ); // Use elizaLogger
       elizaLogger.warn('Falling back to eth_gasPrice.'); // Use elizaLogger
-=======
-      logger.error(`PolygonScan API returned an error: ${data.message} (Status: ${data.status})`);
-      logger.warn('Falling back to RPC gas price.');
->>>>>>> dd659569
       return fetchFallbackGasPrice(runtime);
     }
 
@@ -179,16 +156,10 @@
       estimatedBaseFee: baseFeeWei,
       fallbackGasPrice: null, // Indicate fallback was not used
     };
-<<<<<<< HEAD
   } catch (error: unknown) {
     // This catch block now primarily handles axios network errors or API status != 200
     elizaLogger.error('Error fetching or parsing PolygonScan gas estimates:', error); // Use elizaLogger
     elizaLogger.warn('Falling back to eth_gasPrice.'); // Use elizaLogger
-=======
-  } catch (error) {
-    logger.error('Error fetching or parsing PolygonScan gas estimates:', error);
-    logger.warn('Falling back to RPC gas price.');
->>>>>>> dd659569
     return fetchFallbackGasPrice(runtime);
   }
 };
@@ -201,19 +172,16 @@
  */
 const fetchFallbackGasPrice = async (runtime: IAgentRuntime): Promise<GasPriceEstimates> => {
   try {
-<<<<<<< HEAD
     const rpcService = runtime.getService<PolygonRpcService>(PolygonRpcService.serviceType);
     if (!rpcService) {
       elizaLogger.error('PolygonRpcService not available for fallback gas price.'); // Use elizaLogger
       throw new Error('PolygonRpcService not available'); // Or return all-null estimates
     }
 
-    const l2Provider = rpcService.getL2Provider();
-    const feeData = await l2Provider.getFeeData();
-    const gasPriceWei = feeData.gasPrice;
+    const gasPriceWei = await rpcService.getGasPrice('L2');
 
     if (gasPriceWei === null || gasPriceWei === undefined) {
-      elizaLogger.warn('Fallback eth_gasPrice (via getFeeData) returned null or undefined.'); // Use elizaLogger
+      elizaLogger.warn('Fallback RPC gas price (via getGasPrice L2) returned null or undefined.'); // Use elizaLogger
       return {
         safeLow: null,
         average: null,
@@ -223,17 +191,7 @@
       };
     }
 
-    elizaLogger.warn(`Using fallback eth_gasPrice: ${formatUnits(gasPriceWei, 'gwei')} Gwei`); // Use elizaLogger
-=======
-    // Get the RPC service
-    const rpcService = runtime.getService<PolygonRpcService>(PolygonRpcService.serviceType);
-    if (!rpcService) {
-      throw new Error('PolygonRpcService not available');
-    }
-
-    // Get gas price from Polygon L2
-    const gasPriceWei = await rpcService.getGasPrice('L2');
->>>>>>> dd659569
+    elizaLogger.warn(`Using fallback RPC gas price: ${formatUnits(gasPriceWei, 'gwei')} Gwei`); // Use elizaLogger
 
     // When using fallback, we only have a single gas price.
     // We set priority fees and base fee to null as they aren't directly available.
@@ -244,13 +202,8 @@
       estimatedBaseFee: null,
       fallbackGasPrice: gasPriceWei, // Provide the fallback value directly
     };
-<<<<<<< HEAD
   } catch (error: unknown) {
-    elizaLogger.error('Error fetching fallback gas price via eth_gasPrice:', error); // Use elizaLogger
-=======
-  } catch (error) {
-    logger.error('Error fetching fallback gas price:', error);
->>>>>>> dd659569
+    elizaLogger.error('Error fetching fallback gas price via RPC:', error); // Use elizaLogger
     // Return empty estimates if fallback also fails
     return {
       safeLow: null,
@@ -260,24 +213,4 @@
       fallbackGasPrice: null,
     };
   }
-};
-
-// Example Usage (remove in final implementation)
-/*
-async function testGas() {
-    // Make sure to set POLYGONSCAN_API_KEY in your environment for testing
-    // e.g., export POLYGONSCAN_API_KEY='YourApiKeyToken'
-    console.log('Fetching gas estimates...');
-    const estimates = await getGasPriceEstimates();
-    console.log('Gas Estimates (Wei):');
-    console.log('  Safe Low Priority Fee:', estimates.safeLow?.maxPriorityFeePerGas?.toString());
-    console.log('  Average Priority Fee: ', estimates.average?.maxPriorityFeePerGas?.toString());
-    console.log('  Fast Priority Fee:    ', estimates.fast?.maxPriorityFeePerGas?.toString());
-    console.log('  Estimated Base Fee: ', estimates.estimatedBaseFee?.toString());
-    if (estimates.fallbackGasPrice !== undefined && estimates.fallbackGasPrice !== null) {
-        console.log('  Fallback Gas Price: ', estimates.fallbackGasPrice.toString(), '(used fallback)');
-    }
-}
-
-testGas().catch(console.error);
-*/+};